--- conflicted
+++ resolved
@@ -82,13 +82,8 @@
 
 	logger := r.Logger.WithValues("name", req.NamespacedName.String())
 
-<<<<<<< HEAD
 	objectStorageBucket := &infrav1alpha2.LinodeObjectStorageBucket{}
-	if err := r.Client.Get(ctx, req.NamespacedName, objectStorageBucket); err != nil {
-=======
-	objectStorageBucket := &infrav1alpha1.LinodeObjectStorageBucket{}
 	if err := r.TracedClient().Get(ctx, req.NamespacedName, objectStorageBucket); err != nil {
->>>>>>> e83dc0c7
 		if err = client.IgnoreNotFound(err); err != nil {
 			logger.Error(err, "Failed to fetch LinodeObjectStorageBucket", "name", req.NamespacedName.String())
 		}
@@ -266,15 +261,12 @@
 
 // SetupWithManager sets up the controller with the Manager.
 func (r *LinodeObjectStorageBucketReconciler) SetupWithManager(mgr ctrl.Manager, options crcontroller.Options) error {
-<<<<<<< HEAD
-	linodeObjectStorageBucketMapper, err := kutil.ClusterToTypedObjectsMapper(r.Client, &infrav1alpha2.LinodeObjectStorageBucketList{}, mgr.GetScheme())
-=======
 	linodeObjectStorageBucketMapper, err := kutil.ClusterToTypedObjectsMapper(
-		r.TracedClient(),
-		&infrav1alpha1.LinodeObjectStorageBucketList{},
+		r.TracedClient(), 
+		&infrav1alpha2.LinodeObjectStorageBucketList{},
 		mgr.GetScheme(),
 	)
->>>>>>> e83dc0c7
+
 	if err != nil {
 		return fmt.Errorf("failed to create mapper for LinodeObjectStorageBuckets: %w", err)
 	}
