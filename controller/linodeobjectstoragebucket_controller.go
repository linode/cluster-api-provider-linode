--- conflicted
+++ resolved
@@ -91,16 +91,10 @@
 		ctx,
 		r.LinodeApiKey,
 		scope.ObjectStorageBucketScopeParams{
-<<<<<<< HEAD
 			Client:              r.Client,
 			LinodeClientFactory: r.LinodeClientFactory,
-			Object:              objectStorageBucket,
+			Bucket:              objectStorageBucket,
 			Logger:              &logger,
-=======
-			Client: r.Client,
-			Bucket: objectStorageBucket,
-			Logger: &logger,
->>>>>>> f37e2915
 		},
 	)
 	if err != nil {
