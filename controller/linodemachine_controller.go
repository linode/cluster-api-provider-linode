/*
Copyright 2023 Akamai Technologies, Inc.

Licensed under the Apache License, Version 2.0 (the "License");
you may not use this file except in compliance with the License.
You may obtain a copy of the License at

    http://www.apache.org/licenses/LICENSE-2.0

Unless required by applicable law or agreed to in writing, software
distributed under the License is distributed on an "AS IS" BASIS,
WITHOUT WARRANTIES OR CONDITIONS OF ANY KIND, either express or implied.
See the License for the specific language governing permissions and
limitations under the License.
*/

package controller

import (
	"context"
	"errors"
	"fmt"
	"net/http"
	"strings"
	"time"

	"github.com/go-logr/logr"
	"github.com/linode/linodego"
	corev1 "k8s.io/api/core/v1"
	apierrors "k8s.io/apimachinery/pkg/api/errors"
	"k8s.io/apimachinery/pkg/api/resource"
	utilerrors "k8s.io/apimachinery/pkg/util/errors"
	"k8s.io/client-go/tools/record"
	clusterv1 "sigs.k8s.io/cluster-api/api/v1beta1"
	cerrs "sigs.k8s.io/cluster-api/errors"
	kutil "sigs.k8s.io/cluster-api/util"
	"sigs.k8s.io/cluster-api/util/conditions"
	"sigs.k8s.io/cluster-api/util/predicates"
	ctrl "sigs.k8s.io/controller-runtime"
	"sigs.k8s.io/controller-runtime/pkg/builder"
	"sigs.k8s.io/controller-runtime/pkg/client"
	crcontroller "sigs.k8s.io/controller-runtime/pkg/controller"
	"sigs.k8s.io/controller-runtime/pkg/controller/controllerutil"
	"sigs.k8s.io/controller-runtime/pkg/handler"
	"sigs.k8s.io/controller-runtime/pkg/reconcile"

	infrav1alpha1 "github.com/linode/cluster-api-provider-linode/api/v1alpha1"
	infrav1alpha2 "github.com/linode/cluster-api-provider-linode/api/v1alpha2"
	"github.com/linode/cluster-api-provider-linode/cloud/scope"
	wrappedruntimeclient "github.com/linode/cluster-api-provider-linode/observability/wrappers/runtimeclient"
	wrappedruntimereconciler "github.com/linode/cluster-api-provider-linode/observability/wrappers/runtimereconciler"
	"github.com/linode/cluster-api-provider-linode/util"
	"github.com/linode/cluster-api-provider-linode/util/reconciler"
)

const (
	linodeBusyCode        = 400
	defaultDiskFilesystem = string(linodego.FilesystemExt4)

	// conditions for preflight instance creation
	ConditionPreflightCreated                clusterv1.ConditionType = "PreflightCreated"
	ConditionPreflightRootDiskResizing       clusterv1.ConditionType = "PreflightRootDiskResizing"
	ConditionPreflightRootDiskResized        clusterv1.ConditionType = "PreflightRootDiskResized"
	ConditionPreflightAdditionalDisksCreated clusterv1.ConditionType = "PreflightAdditionalDisksCreated"
	ConditionPreflightConfigured             clusterv1.ConditionType = "PreflightConfigured"
	ConditionPreflightBootTriggered          clusterv1.ConditionType = "PreflightBootTriggered"
	ConditionPreflightReady                  clusterv1.ConditionType = "PreflightReady"
)

var skippedMachinePhases = map[string]bool{
	string(clusterv1.MachinePhasePending): true,
	string(clusterv1.MachinePhaseFailed):  true,
	string(clusterv1.MachinePhaseUnknown): true,
}

// statuses to keep requeueing on while an instance is booting
var requeueInstanceStatuses = map[linodego.InstanceStatus]bool{
	linodego.InstanceOffline:      true,
	linodego.InstanceBooting:      true,
	linodego.InstanceRebooting:    true,
	linodego.InstanceProvisioning: true,
	linodego.InstanceMigrating:    true,
	linodego.InstanceRebuilding:   true,
	linodego.InstanceCloning:      true,
	linodego.InstanceRestoring:    true,
	linodego.InstanceResizing:     true,
}

// LinodeMachineReconciler reconciles a LinodeMachine object
type LinodeMachineReconciler struct {
	client.Client
	Recorder           record.EventRecorder
	LinodeClientConfig scope.ClientConfig
	WatchFilterValue   string
	ReconcileTimeout   time.Duration
}

// +kubebuilder:rbac:groups=infrastructure.cluster.x-k8s.io,resources=linodemachines,verbs=get;list;watch;create;update;patch;delete
// +kubebuilder:rbac:groups=infrastructure.cluster.x-k8s.io,resources=linodemachines/status,verbs=get;update;patch
// +kubebuilder:rbac:groups=infrastructure.cluster.x-k8s.io,resources=linodemachines/finalizers,verbs=update
// +kubebuilder:rbac:groups=infrastructure.cluster.x-k8s.io,resources=linodeclusters/finalizers,verbs=update

// +kubebuilder:rbac:groups=cluster.x-k8s.io,resources=clusters,verbs=get;watch;list
// +kubebuilder:rbac:groups=cluster.x-k8s.io,resources=machines,verbs=get;watch;list
// +kubebuilder:rbac:groups="",resources=events,verbs=get;list;watch;create;update;patch
// +kubebuilder:rbac:groups="",resources=secrets;,verbs=get;list;watch

// Reconcile is part of the main kubernetes reconciliation loop which aims to
// move the current state of the cluster closer to the desired state.
//
// For more details, check Reconcile and its Result here:
// - https://pkg.go.dev/sigs.k8s.io/controller-runtime@v0.16.0/pkg/reconcile
func (r *LinodeMachineReconciler) Reconcile(ctx context.Context, req ctrl.Request) (ctrl.Result, error) {
	ctx, cancel := context.WithTimeout(ctx, reconciler.DefaultedLoopTimeout(r.ReconcileTimeout))
	defer cancel()

	log := ctrl.LoggerFrom(ctx).WithName("LinodeMachineReconciler").WithValues("name", req.NamespacedName.String())

	linodeMachine := &infrav1alpha2.LinodeMachine{}
	if err := r.TracedClient().Get(ctx, req.NamespacedName, linodeMachine); err != nil {
		if err = client.IgnoreNotFound(err); err != nil {
			log.Error(err, "Failed to fetch LinodeMachine")
		}

		return ctrl.Result{}, err
	}

	machine, err := r.getOwnerMachine(ctx, *linodeMachine, log)
	if err != nil || machine == nil {
		return ctrl.Result{}, err
	}
	log = log.WithValues("LinodeMachine", machine.Name)

	cluster, err := r.getClusterFromMetadata(ctx, *machine, log)
	if err != nil || cluster == nil {
		return ctrl.Result{}, err
	}

	machineScope, err := scope.NewMachineScope(
		ctx,
		r.LinodeClientConfig,
		scope.MachineScopeParams{
			Client:        r.TracedClient(),
			Cluster:       cluster,
			Machine:       machine,
			LinodeCluster: &infrav1alpha2.LinodeCluster{},
			LinodeMachine: linodeMachine,
		},
	)
	if err != nil {
		log.Error(err, "Failed to create machine scope")

		return ctrl.Result{}, fmt.Errorf("failed to create machine scope: %w", err)
	}

	return r.reconcile(ctx, log, machineScope)
}

func (r *LinodeMachineReconciler) reconcile(
	ctx context.Context,
	logger logr.Logger,
	machineScope *scope.MachineScope,
) (res ctrl.Result, err error) {
	res = ctrl.Result{}

	machineScope.LinodeMachine.Status.Ready = false
	machineScope.LinodeMachine.Status.FailureReason = nil
	machineScope.LinodeMachine.Status.FailureMessage = util.Pointer("")

	failureReason := cerrs.MachineStatusError("UnknownError")
	//nolint:dupl // Code duplication is simplicity in this case.
	defer func() {
		if err != nil {
			machineScope.LinodeMachine.Status.FailureReason = util.Pointer(failureReason)
			machineScope.LinodeMachine.Status.FailureMessage = util.Pointer(err.Error())

			conditions.MarkFalse(machineScope.LinodeMachine, clusterv1.ReadyCondition, string(failureReason), clusterv1.ConditionSeverityError, err.Error())

			r.Recorder.Event(machineScope.LinodeMachine, corev1.EventTypeWarning, string(failureReason), err.Error())
		}

		// Always close the scope when exiting this function so we can persist any LinodeMachine changes.
		// This ignores any resource not found errors when reconciling deletions.
		if patchErr := machineScope.Close(ctx); patchErr != nil && utilerrors.FilterOut(util.UnwrapError(patchErr), apierrors.IsNotFound) != nil {
			logger.Error(patchErr, "failed to patch LinodeMachine and LinodeCluster")

			err = errors.Join(err, patchErr)
		}
	}()

	// Add the finalizer if not already there
	err = machineScope.AddFinalizer(ctx)
	if err != nil {
		logger.Error(err, "Failed to add finalizer")

		return
	}

	// Delete
	if !machineScope.LinodeMachine.ObjectMeta.DeletionTimestamp.IsZero() {
		failureReason = cerrs.DeleteMachineError

		linodeClusterKey := client.ObjectKey{
			Namespace: machineScope.LinodeMachine.Namespace,
			Name:      machineScope.Cluster.Spec.InfrastructureRef.Name,
		}

		if err := r.Client.Get(ctx, linodeClusterKey, machineScope.LinodeCluster); err != nil {
			if err = client.IgnoreNotFound(err); err != nil {
				return ctrl.Result{}, fmt.Errorf("get linodecluster %q: %w", linodeClusterKey, err)
			}
		}

		return r.reconcileDelete(ctx, logger, machineScope)
	}

	linodeClusterKey := client.ObjectKey{
		Namespace: machineScope.LinodeMachine.Namespace,
		Name:      machineScope.Cluster.Spec.InfrastructureRef.Name,
	}

	if err := r.Get(ctx, linodeClusterKey, machineScope.LinodeCluster); err != nil {
		if err = client.IgnoreNotFound(err); err != nil {
			return ctrl.Result{}, fmt.Errorf("get linodecluster %q: %w", linodeClusterKey, err)
		}
	}

	// Update
	if machineScope.LinodeMachine.Status.InstanceState != nil {
		var linodeInstance *linodego.Instance
		defer func() {
			if linodeInstance != nil {
				machineScope.LinodeMachine.Status.InstanceState = &linodeInstance.Status
			}
		}()

		failureReason = cerrs.UpdateMachineError

		res, linodeInstance, err = r.reconcileUpdate(ctx, logger, machineScope)
		// If an instance exists, then we dont need to continue to create
		// If there were no errors in updating, we dont need to continue to create
		if linodeInstance != nil || err == nil {
			return
		}
	}

	// Create
	failureReason = cerrs.CreateMachineError
	// Make sure bootstrap data is available and populated.
	if machineScope.Machine.Spec.Bootstrap.DataSecretName == nil {
		logger.Info("Bootstrap data secret is not yet available")
		res = ctrl.Result{RequeueAfter: reconciler.DefaultMachineControllerWaitForBootstrapDelay}

		return
	}
	res, err = r.reconcileCreate(ctx, logger, machineScope)

	return
}

func retryIfTransient(err error) (ctrl.Result, error) {
	if util.IsRetryableError(err) {
		if linodego.ErrHasStatus(err, http.StatusTooManyRequests) {
			return ctrl.Result{RequeueAfter: reconciler.DefaultLinodeTooManyRequestsErrorRetryDelay}, nil
		}
		return ctrl.Result{RequeueAfter: reconciler.DefaultMachineControllerRetryDelay}, nil
	}
	return ctrl.Result{}, err
}

func (r *LinodeMachineReconciler) reconcileCreate(
	ctx context.Context,
	logger logr.Logger,
	machineScope *scope.MachineScope,
) (ctrl.Result, error) {
	logger.Info("creating machine")

	if err := machineScope.AddCredentialsRefFinalizer(ctx); err != nil {
		logger.Error(err, "Failed to update credentials secret")
		return ctrl.Result{}, err
	}

	tags := []string{machineScope.LinodeCluster.Name}
	var instanceID *int
	if machineScope.LinodeMachine.Spec.ProviderID != nil {
		instID, err := util.GetInstanceID(machineScope.LinodeMachine.Spec.ProviderID)
		if err != nil {
			logger.Error(err, "Failed to parse instance ID from provider ID")
			return ctrl.Result{}, err
		}
		instanceID = util.Pointer(instID)
	}

	listFilter := util.Filter{
		ID:    instanceID,
		Label: machineScope.LinodeMachine.Name,
		Tags:  tags,
	}
	filter, err := listFilter.String()
	if err != nil {
		return ctrl.Result{}, err
	}
	linodeInstances, err := machineScope.LinodeClient.ListInstances(ctx, linodego.NewListOptions(1, filter))
	if err != nil {
		logger.Error(err, "Failed to list Linode machine instances")

		return ctrl.Result{RequeueAfter: reconciler.DefaultMachineControllerWaitForRunningDelay}, nil
	}

	var linodeInstance *linodego.Instance
	switch len(linodeInstances) {
	case 1:
		logger.Info("Linode instance already exists")
		linodeInstance = &linodeInstances[0]
	case 0:
		// get the bootstrap data for the Linode instance and set it for create config
		createOpts, err := r.newCreateConfig(ctx, machineScope, tags, logger)
		if err != nil {
			logger.Error(err, "Failed to create Linode machine InstanceCreateOptions")
			return retryIfTransient(err)
		}
		linodeInstance, err = machineScope.LinodeClient.CreateInstance(ctx, *createOpts)
		if err != nil {
			if util.IsRetryableError(err) {
				logger.Error(err, "Failed to create Linode instance due to API error, requeing")
				if linodego.ErrHasStatus(err, http.StatusTooManyRequests) {
					return ctrl.Result{RequeueAfter: reconciler.DefaultLinodeTooManyRequestsErrorRetryDelay}, nil
				}
				return ctrl.Result{RequeueAfter: reconciler.DefaultMachineControllerRetryDelay}, nil
			}
			logger.Error(err, "Failed to create Linode machine instance")

			if reconciler.RecordDecayingCondition(machineScope.LinodeMachine,
				ConditionPreflightCreated, string(cerrs.CreateMachineError), err.Error(),
				reconciler.DefaultTimeout(r.ReconcileTimeout, reconciler.DefaultMachineControllerWaitForPreflightTimeout)) {
				return ctrl.Result{}, err
			}

			return ctrl.Result{RequeueAfter: reconciler.DefaultMachineControllerWaitForRunningDelay}, nil
		}
	default:
		err = errors.New("multiple instances")
		logger.Error(err, "multiple instances found", "tags", tags)

		return ctrl.Result{}, err
	}

	conditions.MarkTrue(machineScope.LinodeMachine, ConditionPreflightCreated)
	machineScope.LinodeMachine.Spec.ProviderID = util.Pointer(fmt.Sprintf("linode://%d", linodeInstance.ID))

	return r.reconcileInstanceCreate(ctx, logger, machineScope, linodeInstance)
}

func (r *LinodeMachineReconciler) reconcileInstanceCreate(
	ctx context.Context,
	logger logr.Logger,
	machineScope *scope.MachineScope,
	linodeInstance *linodego.Instance,
) (ctrl.Result, error) {
	if !reconciler.ConditionTrue(machineScope.LinodeMachine, ConditionPreflightConfigured) {
		if err := r.configureDisks(ctx, logger, machineScope, linodeInstance.ID); err != nil {
			if reconciler.RecordDecayingCondition(machineScope.LinodeMachine,
				ConditionPreflightConfigured, string(cerrs.CreateMachineError), err.Error(),
				reconciler.DefaultTimeout(r.ReconcileTimeout, reconciler.DefaultMachineControllerWaitForPreflightTimeout)) {
				return ctrl.Result{}, err
			}

			return ctrl.Result{RequeueAfter: reconciler.DefaultMachineControllerWaitForRunningDelay}, nil
		}

		conditions.MarkTrue(machineScope.LinodeMachine, ConditionPreflightConfigured)
	}

	if machineScope.LinodeMachine.Spec.Configuration != nil && machineScope.LinodeMachine.Spec.Configuration.Kernel != "" {
		instanceConfig, err := r.getDefaultInstanceConfig(ctx, machineScope, linodeInstance.ID)
		if err != nil {
			logger.Error(err, "Failed to get default instance configuration")
			return retryIfTransient(err)
		}

		if _, err := machineScope.LinodeClient.UpdateInstanceConfig(ctx, linodeInstance.ID, instanceConfig.ID, linodego.InstanceConfigUpdateOptions{Kernel: machineScope.LinodeMachine.Spec.Configuration.Kernel}); err != nil {
			logger.Error(err, "Failed to update default instance configuration")
			return retryIfTransient(err)
		}
	}

	if !reconciler.ConditionTrue(machineScope.LinodeMachine, ConditionPreflightBootTriggered) {
		if err := machineScope.LinodeClient.BootInstance(ctx, linodeInstance.ID, 0); err != nil && !strings.HasSuffix(err.Error(), "already booted.") {
			logger.Error(err, "Failed to boot instance")

			if reconciler.RecordDecayingCondition(machineScope.LinodeMachine,
				ConditionPreflightBootTriggered, string(cerrs.CreateMachineError), err.Error(),
				reconciler.DefaultTimeout(r.ReconcileTimeout, reconciler.DefaultMachineControllerWaitForPreflightTimeout)) {
				return ctrl.Result{}, err
			}

			return ctrl.Result{RequeueAfter: reconciler.DefaultMachineControllerWaitForRunningDelay}, nil
		}

		conditions.MarkTrue(machineScope.LinodeMachine, ConditionPreflightBootTriggered)
	}

	if !reconciler.ConditionTrue(machineScope.LinodeMachine, ConditionPreflightReady) {
		addrs, err := r.buildInstanceAddrs(ctx, machineScope, linodeInstance.ID)
		if err != nil {
			logger.Error(err, "Failed to get instance ip addresses")

			if reconciler.RecordDecayingCondition(machineScope.LinodeMachine,
				ConditionPreflightReady, string(cerrs.CreateMachineError), err.Error(),
				reconciler.DefaultTimeout(r.ReconcileTimeout, reconciler.DefaultMachineControllerWaitForPreflightTimeout)) {
				return ctrl.Result{}, err
			}

			return ctrl.Result{RequeueAfter: reconciler.DefaultMachineControllerWaitForRunningDelay}, nil
		}
		machineScope.LinodeMachine.Status.Addresses = addrs

		conditions.MarkTrue(machineScope.LinodeMachine, ConditionPreflightReady)
	}

<<<<<<< HEAD
	machineScope.LinodeMachine.Spec.ProviderID = util.Pointer(fmt.Sprintf("linode://%d", linodeInstance.ID))
=======
	if !reconciler.ConditionTrue(machineScope.LinodeMachine, ConditionPreflightNetworking) {
		if err := r.addMachineToLB(ctx, machineScope); err != nil {
			logger.Error(err, "Failed to add machine to LB")

			if reconciler.RecordDecayingCondition(machineScope.LinodeMachine,
				ConditionPreflightNetworking, string(cerrs.CreateMachineError), err.Error(),
				reconciler.DefaultTimeout(r.ReconcileTimeout, reconciler.DefaultMachineControllerWaitForPreflightTimeout)) {
				return ctrl.Result{}, err
			}

			return ctrl.Result{RequeueAfter: reconciler.DefaultMachineControllerWaitForRunningDelay}, nil
		}
		conditions.MarkTrue(machineScope.LinodeMachine, ConditionPreflightNetworking)
	}

	if !reconciler.ConditionTrue(machineScope.LinodeMachine, ConditionPreflightLoadBalancing) {
		// Add the finalizer if not already there
		if err := machineScope.AddLinodeClusterFinalizer(ctx); err != nil {
			logger.Error(err, "Failed to add linodecluster finalizer")

			if reconciler.RecordDecayingCondition(machineScope.LinodeMachine,
				ConditionPreflightLoadBalancing, string(cerrs.CreateMachineError), err.Error(),
				reconciler.DefaultTimeout(r.ReconcileTimeout, reconciler.DefaultMachineControllerWaitForPreflightTimeout)) {
				return ctrl.Result{}, err
			}
			return ctrl.Result{RequeueAfter: reconciler.DefaultMachineControllerRetryDelay}, nil
		}
		conditions.MarkTrue(machineScope.LinodeMachine, ConditionPreflightLoadBalancing)
	}
>>>>>>> 98b4e795

	// Set the instance state to signal preflight process is done
	machineScope.LinodeMachine.Status.InstanceState = util.Pointer(linodego.InstanceOffline)

	return ctrl.Result{}, nil
}

func (r *LinodeMachineReconciler) configureDisks(
	ctx context.Context,
	logger logr.Logger,
	machineScope *scope.MachineScope,
	linodeInstanceID int,
) error {
	if machineScope.LinodeMachine.Spec.DataDisks == nil && machineScope.LinodeMachine.Spec.OSDisk == nil {
		return nil
	}

	if err := r.resizeRootDisk(ctx, logger, machineScope, linodeInstanceID); err != nil {
		return err
	}
	if !reconciler.ConditionTrue(machineScope.LinodeMachine, ConditionPreflightAdditionalDisksCreated) {
		if err := r.createDisks(ctx, logger, machineScope, linodeInstanceID); err != nil {
			return err
		}
	}
	return nil
}

func (r *LinodeMachineReconciler) createDisks(ctx context.Context, logger logr.Logger, machineScope *scope.MachineScope, linodeInstanceID int) error {
	for deviceName, disk := range machineScope.LinodeMachine.Spec.DataDisks {
		if disk.DiskID != 0 {
			continue
		}
		label := disk.Label
		if label == "" {
			label = deviceName
		}
		// create the disk
		diskFilesystem := defaultDiskFilesystem
		if disk.Filesystem != "" {
			diskFilesystem = disk.Filesystem
		}
		linodeDisk, err := machineScope.LinodeClient.CreateInstanceDisk(
			ctx,
			linodeInstanceID,
			linodego.InstanceDiskCreateOptions{
				Label:      label,
				Size:       int(disk.Size.ScaledValue(resource.Mega)),
				Filesystem: diskFilesystem,
			},
		)
		if err != nil {
			if !linodego.ErrHasStatus(err, linodeBusyCode) {
				logger.Error(err, "Failed to create disk", "DiskLabel", label)
			}

			conditions.MarkFalse(
				machineScope.LinodeMachine,
				ConditionPreflightAdditionalDisksCreated,
				string(cerrs.CreateMachineError),
				clusterv1.ConditionSeverityWarning,
				err.Error(),
			)
			return err
		}
		disk.DiskID = linodeDisk.ID
		machineScope.LinodeMachine.Spec.DataDisks[deviceName] = disk
	}
	err := r.UpdateInstanceConfigProfile(ctx, logger, machineScope, linodeInstanceID)
	if err != nil {
		return err
	}
	conditions.MarkTrue(machineScope.LinodeMachine, ConditionPreflightAdditionalDisksCreated)
	return nil
}

func (r *LinodeMachineReconciler) resizeRootDisk(
	ctx context.Context,
	logger logr.Logger,
	machineScope *scope.MachineScope,
	linodeInstanceID int,
) error {
	if reconciler.ConditionTrue(machineScope.LinodeMachine, ConditionPreflightRootDiskResized) {
		return nil
	}

	instanceConfig, err := r.getDefaultInstanceConfig(ctx, machineScope, linodeInstanceID)
	if err != nil {
		logger.Error(err, "Failed to get default instance configuration")

		conditions.MarkFalse(machineScope.LinodeMachine, ConditionPreflightRootDiskResized, string(cerrs.CreateMachineError), clusterv1.ConditionSeverityWarning, err.Error())
		return err
	}

	if instanceConfig.Devices.SDA == nil {
		conditions.MarkFalse(machineScope.LinodeMachine, ConditionPreflightRootDiskResized, string(cerrs.CreateMachineError), clusterv1.ConditionSeverityWarning, "root disk not yet ready")

		return errors.New("root disk not yet ready")
	}

	rootDiskID := instanceConfig.Devices.SDA.DiskID

	// carve out space for the etcd disk
	if !reconciler.ConditionTrue(machineScope.LinodeMachine, ConditionPreflightRootDiskResizing) {
		rootDisk, err := machineScope.LinodeClient.GetInstanceDisk(ctx, linodeInstanceID, rootDiskID)
		if err != nil {
			logger.Error(err, "Failed to get root disk for instance")

			conditions.MarkFalse(machineScope.LinodeMachine, ConditionPreflightRootDiskResizing, string(cerrs.CreateMachineError), clusterv1.ConditionSeverityWarning, err.Error())

			return err
		}
		// dynamically calculate root disk size unless an explicit OS disk is being set
		additionalDiskSize := 0
		for _, disk := range machineScope.LinodeMachine.Spec.DataDisks {
			additionalDiskSize += int(disk.Size.ScaledValue(resource.Mega))
		}
		diskSize := rootDisk.Size - additionalDiskSize
		if machineScope.LinodeMachine.Spec.OSDisk != nil {
			diskSize = int(machineScope.LinodeMachine.Spec.OSDisk.Size.ScaledValue(resource.Mega))
		}

		if err := r.ResizeDisk(ctx, logger, machineScope, linodeInstanceID, rootDiskID, diskSize); err != nil {
			return err
		}

		conditions.MarkTrue(machineScope.LinodeMachine, ConditionPreflightRootDiskResizing)
	}

	conditions.Delete(machineScope.LinodeMachine, ConditionPreflightRootDiskResizing)
	conditions.MarkTrue(machineScope.LinodeMachine, ConditionPreflightRootDiskResized)

	return nil
}

func (r *LinodeMachineReconciler) ResizeDisk(ctx context.Context, logger logr.Logger, machineScope *scope.MachineScope, linodeInstanceID, rootDiskID, diskSize int) error {
	if err := machineScope.LinodeClient.ResizeInstanceDisk(ctx, linodeInstanceID, rootDiskID, diskSize); err != nil {
		if !linodego.ErrHasStatus(err, linodeBusyCode) {
			logger.Error(err, "Failed to resize root disk")
		}

		conditions.MarkFalse(machineScope.LinodeMachine, ConditionPreflightRootDiskResizing, string(cerrs.CreateMachineError), clusterv1.ConditionSeverityWarning, err.Error())

		return err
	}
	return nil
}

func (r *LinodeMachineReconciler) UpdateInstanceConfigProfile(
	ctx context.Context,
	logger logr.Logger,
	machineScope *scope.MachineScope,
	linodeInstanceID int,
) error {
	// get the default instance config
	configs, err := machineScope.LinodeClient.ListInstanceConfigs(ctx, linodeInstanceID, &linodego.ListOptions{})
	if err != nil || len(configs) == 0 {
		logger.Error(err, "Failed to list instance configs")

		return err
	}
	instanceConfig := configs[0]

	if machineScope.LinodeMachine.Spec.DataDisks != nil {
		if err := createInstanceConfigDeviceMap(machineScope.LinodeMachine.Spec.DataDisks, instanceConfig.Devices); err != nil {
			return err
		}
	}
	if _, err := machineScope.LinodeClient.UpdateInstanceConfig(ctx, linodeInstanceID, instanceConfig.ID, linodego.InstanceConfigUpdateOptions{Devices: instanceConfig.Devices}); err != nil {
		return err
	}

	return nil
}

func (r *LinodeMachineReconciler) reconcileUpdate(
	ctx context.Context,
	logger logr.Logger,
	machineScope *scope.MachineScope,
) (res reconcile.Result, linodeInstance *linodego.Instance, err error) {
	logger.Info("updating machine")

	res = ctrl.Result{}

	instanceID, err := util.GetInstanceID(machineScope.LinodeMachine.Spec.ProviderID)
	if err != nil {
		logger.Error(err, "Failed to parse instance ID from provider ID")
		return ctrl.Result{}, nil, err
	}

	if linodeInstance, err = machineScope.LinodeClient.GetInstance(ctx, instanceID); err != nil {
		if util.IgnoreLinodeAPIError(err, http.StatusNotFound) != nil {
			logger.Error(err, "Failed to get Linode machine instance")

			return ctrl.Result{RequeueAfter: reconciler.DefaultMachineControllerRetryDelay}, nil, err
		} else {
			logger.Info("Instance not found, let's create a new one")

			// Create new machine
			machineScope.LinodeMachine.Spec.ProviderID = nil
			machineScope.LinodeMachine.Status.InstanceState = nil
			machineScope.LinodeMachine.Status.Conditions = nil

			conditions.MarkFalse(machineScope.LinodeMachine, clusterv1.ReadyCondition, "missing", clusterv1.ConditionSeverityWarning, "instance not found")
		}
		return res, nil, err
	}
	if _, ok := requeueInstanceStatuses[linodeInstance.Status]; ok {
		if linodeInstance.Updated.Add(reconciler.DefaultMachineControllerWaitForRunningTimeout).After(time.Now()) {
			logger.Info("Instance has one operation running, re-queuing reconciliation", "status", linodeInstance.Status)

			return ctrl.Result{RequeueAfter: reconciler.DefaultMachineControllerWaitForRunningDelay}, linodeInstance, nil
		}

		logger.Info("Instance has one operation long running, skipping reconciliation", "status", linodeInstance.Status)

		conditions.MarkFalse(machineScope.LinodeMachine, clusterv1.ReadyCondition, string(linodeInstance.Status), clusterv1.ConditionSeverityInfo, "skipped due to long running operation")

		return res, linodeInstance, nil
	} else if linodeInstance.Status != linodego.InstanceRunning {
		logger.Info("Instance has incompatible status, skipping reconciliation", "status", linodeInstance.Status)

		conditions.MarkFalse(machineScope.LinodeMachine, clusterv1.ReadyCondition, string(linodeInstance.Status), clusterv1.ConditionSeverityInfo, "incompatible status")

		return res, linodeInstance, nil
	}

	machineScope.LinodeMachine.Status.Ready = true

	conditions.MarkTrue(machineScope.LinodeMachine, clusterv1.ReadyCondition)

	return res, linodeInstance, nil
}

func (r *LinodeMachineReconciler) reconcileDelete(
	ctx context.Context,
	logger logr.Logger,
	machineScope *scope.MachineScope,
) (ctrl.Result, error) {
	logger.Info("deleting machine")

	if machineScope.LinodeMachine.Spec.ProviderID == nil {
		logger.Info("Machine ID is missing, nothing to do")

		if err := machineScope.RemoveCredentialsRefFinalizer(ctx); err != nil {
			logger.Error(err, "Failed to update credentials secret")
			return ctrl.Result{}, err
		}
		controllerutil.RemoveFinalizer(machineScope.LinodeMachine, infrav1alpha2.MachineFinalizer)

		return ctrl.Result{}, nil
	}

<<<<<<< HEAD
	if err := machineScope.LinodeClient.DeleteInstance(ctx, *machineScope.LinodeMachine.Spec.InstanceID); err != nil {
=======
	if err := r.removeMachineFromLB(ctx, logger, machineScope); err != nil {
		return ctrl.Result{}, fmt.Errorf("remove machine from loadbalancer: %w", err)
	}

	// Add the finalizer if not already there
	if err := machineScope.RemoveLinodeClusterFinalizer(ctx); err != nil {
		return ctrl.Result{}, fmt.Errorf("Failed to remove linodecluster finalizer %w", err)
	}

	instanceID, err := util.GetInstanceID(machineScope.LinodeMachine.Spec.ProviderID)
	if err != nil {
		logger.Error(err, "Failed to parse instance ID from provider ID")
		return ctrl.Result{}, err
	}

	if err := machineScope.LinodeClient.DeleteInstance(ctx, instanceID); err != nil {
>>>>>>> 98b4e795
		if util.IgnoreLinodeAPIError(err, http.StatusNotFound) != nil {
			logger.Error(err, "Failed to delete Linode instance")

			if machineScope.LinodeMachine.ObjectMeta.DeletionTimestamp.Add(reconciler.DefaultTimeout(r.ReconcileTimeout, reconciler.DefaultMachineControllerRetryDelay)).After(time.Now()) {
				logger.Info("re-queuing Linode instance deletion")

				return ctrl.Result{RequeueAfter: reconciler.DefaultMachineControllerRetryDelay}, nil
			}

			return ctrl.Result{}, err
		}
	}

	conditions.MarkFalse(machineScope.LinodeMachine, clusterv1.ReadyCondition, clusterv1.DeletedReason, clusterv1.ConditionSeverityInfo, "instance deleted")

	r.Recorder.Event(machineScope.LinodeMachine, corev1.EventTypeNormal, clusterv1.DeletedReason, "instance has cleaned up")
	if reconciler.ConditionTrue(machineScope.LinodeCluster, ConditionLoadBalancing) {
		return ctrl.Result{RequeueAfter: reconciler.DefaultMachineControllerRetryDelay}, nil
	}

	machineScope.LinodeMachine.Spec.ProviderID = nil
	machineScope.LinodeMachine.Status.InstanceState = nil

	if err := machineScope.RemoveCredentialsRefFinalizer(ctx); err != nil {
		logger.Error(err, "Failed to update credentials secret")
		return ctrl.Result{}, err
	}
	controllerutil.RemoveFinalizer(machineScope.LinodeMachine, infrav1alpha2.MachineFinalizer)
	// TODO: remove this check and removal later
	if controllerutil.ContainsFinalizer(machineScope.LinodeMachine, infrav1alpha1.GroupVersion.String()) {
		controllerutil.RemoveFinalizer(machineScope.LinodeMachine, infrav1alpha1.GroupVersion.String())
	}

	return ctrl.Result{}, nil
}

// SetupWithManager sets up the controller with the Manager.
func (r *LinodeMachineReconciler) SetupWithManager(mgr ctrl.Manager, options crcontroller.Options) error {
	linodeMachineMapper, err := kutil.ClusterToTypedObjectsMapper(
		r.TracedClient(),
		&infrav1alpha2.LinodeMachineList{},
		mgr.GetScheme(),
	)
	if err != nil {
		return fmt.Errorf("failed to create mapper for LinodeMachines: %w", err)
	}

	err = ctrl.NewControllerManagedBy(mgr).
		For(&infrav1alpha2.LinodeMachine{}).
		WithOptions(options).
		Watches(
			&clusterv1.Machine{},
			handler.EnqueueRequestsFromMapFunc(kutil.MachineToInfrastructureMapFunc(infrav1alpha2.GroupVersion.WithKind("LinodeMachine"))),
		).
		Watches(
			&infrav1alpha2.LinodeCluster{},
			handler.EnqueueRequestsFromMapFunc(r.linodeClusterToLinodeMachines(mgr.GetLogger())),
		).
		Watches(
			&clusterv1.Cluster{},
			handler.EnqueueRequestsFromMapFunc(linodeMachineMapper),
			builder.WithPredicates(predicates.ClusterUnpausedAndInfrastructureReady(mgr.GetLogger())),
		).
		// we care about reconciling on metadata updates for LinodeMachines because the OwnerRef for the Machine is needed
		WithEventFilter(predicates.ResourceNotPausedAndHasFilterLabel(mgr.GetLogger(), r.WatchFilterValue)).
		Complete(wrappedruntimereconciler.NewRuntimeReconcilerWithTracing(r, wrappedruntimereconciler.DefaultDecorator()))
	if err != nil {
		return fmt.Errorf("failed to build controller: %w", err)
	}

	return nil
}

func (r *LinodeMachineReconciler) TracedClient() client.Client {
	return wrappedruntimeclient.NewRuntimeClientWithTracing(r.Client, wrappedruntimeclient.DefaultDecorator())
}

func (r *LinodeMachineReconciler) getDefaultInstanceConfig(
	ctx context.Context,
	machineScope *scope.MachineScope,
	linodeInstanceID int,
) (linodego.InstanceConfig, error) {
	configs, err := machineScope.LinodeClient.ListInstanceConfigs(ctx, linodeInstanceID, &linodego.ListOptions{})
	if err != nil || len(configs) == 0 {
		return linodego.InstanceConfig{}, fmt.Errorf("failing to list instance configurations: %w", err)
	}

	return configs[0], nil
}<|MERGE_RESOLUTION|>--- conflicted
+++ resolved
@@ -418,9 +418,6 @@
 		conditions.MarkTrue(machineScope.LinodeMachine, ConditionPreflightReady)
 	}
 
-<<<<<<< HEAD
-	machineScope.LinodeMachine.Spec.ProviderID = util.Pointer(fmt.Sprintf("linode://%d", linodeInstance.ID))
-=======
 	if !reconciler.ConditionTrue(machineScope.LinodeMachine, ConditionPreflightNetworking) {
 		if err := r.addMachineToLB(ctx, machineScope); err != nil {
 			logger.Error(err, "Failed to add machine to LB")
@@ -450,7 +447,6 @@
 		}
 		conditions.MarkTrue(machineScope.LinodeMachine, ConditionPreflightLoadBalancing)
 	}
->>>>>>> 98b4e795
 
 	// Set the instance state to signal preflight process is done
 	machineScope.LinodeMachine.Status.InstanceState = util.Pointer(linodego.InstanceOffline)
@@ -704,9 +700,6 @@
 		return ctrl.Result{}, nil
 	}
 
-<<<<<<< HEAD
-	if err := machineScope.LinodeClient.DeleteInstance(ctx, *machineScope.LinodeMachine.Spec.InstanceID); err != nil {
-=======
 	if err := r.removeMachineFromLB(ctx, logger, machineScope); err != nil {
 		return ctrl.Result{}, fmt.Errorf("remove machine from loadbalancer: %w", err)
 	}
@@ -723,7 +716,6 @@
 	}
 
 	if err := machineScope.LinodeClient.DeleteInstance(ctx, instanceID); err != nil {
->>>>>>> 98b4e795
 		if util.IgnoreLinodeAPIError(err, http.StatusNotFound) != nil {
 			logger.Error(err, "Failed to delete Linode instance")
 
