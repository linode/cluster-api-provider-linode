--- conflicted
+++ resolved
@@ -21,7 +21,6 @@
 	"errors"
 	"fmt"
 	"net/http"
-	"strings"
 	"time"
 
 	"github.com/go-logr/logr"
@@ -51,29 +50,19 @@
 )
 
 const (
-<<<<<<< HEAD
-	// default etcd Disk size in MB
-	defaultEtcdDiskSize = 10240
-
-	// statuses to reflect the current state of a machine prior to boot
-	InstancePreflightCreated      linodego.InstanceStatus = "preflight-created"
-	InstancePreflightConfigured   linodego.InstanceStatus = "preflight-configured"
-	InstancePreflightDisksCreated linodego.InstanceStatus = "preflight-diskscreated"
-	InstancePreflightInitializing linodego.InstanceStatus = "preflight-initializing"
-=======
 	// default etcd disk size in MB
-	defaultEtcdDiskSize      = 10240
-	defaultResizeWaitSeconds = 5
+	defaultEtcdDiskSize    = 10240
+	defaultDiskWaitSeconds = 5
 
 	// conditions for preflight instance creation
 	ConditionPreflightCreated          clusterv1.ConditionType = "PreflightCreated"
-	ConditionPreflightRootDiskResizing clusterv1.ConditionType = "PreflightRootDiskResizing"
-	ConditionPreflightRootDiskResized  clusterv1.ConditionType = "PreflightRootDiskResized"
+	ConditionPreflightRootDiskCreating clusterv1.ConditionType = "PreflightRootDiskCreating"
+	ConditionPreflightRootDiskCreated  clusterv1.ConditionType = "PreflightRootDiskCreated"
+	ConditionPreflightEtcdDiskCreating clusterv1.ConditionType = "PreflightEtcdDiskCreating"
 	ConditionPreflightEtcdDiskCreated  clusterv1.ConditionType = "PreflightEtcdDiskCreated"
 	ConditionPreflightConfigured       clusterv1.ConditionType = "PreflightConfigured"
 	ConditionPreflightBootTriggered    clusterv1.ConditionType = "PreflightBootTriggered"
 	ConditionPreflightReady            clusterv1.ConditionType = "PreflightReady"
->>>>>>> e33a36a8
 )
 
 var skippedMachinePhases = map[string]bool{
@@ -227,21 +216,6 @@
 	}
 
 	// Update
-<<<<<<< HEAD
-	if machineScope.LinodeMachine.Status.InstanceState != nil &&
-		!strings.HasPrefix(string(*machineScope.LinodeMachine.Status.InstanceState), "preflight") {
-
-		// Set the newest retrieved instance state once after update operations are done.
-		var linodeInstance *linodego.Instance
-		defer func() {
-			if linodeInstance != nil {
-				machineScope.LinodeMachine.Status.InstanceState = &linodeInstance.Status
-			}
-		}()
-
-		failureReason = cerrs.UpdateMachineError
-		logger = logger.WithValues("ID", *machineScope.LinodeMachine.Spec.InstanceID)
-=======
 	if machineScope.LinodeMachine.Status.InstanceState != nil {
 		var linodeInstance *linodego.Instance
 		defer func() {
@@ -255,9 +229,9 @@
 		if machineScope.LinodeMachine.Spec.InstanceID != nil {
 			logger = logger.WithValues("ID", *machineScope.LinodeMachine.Spec.InstanceID)
 		}
->>>>>>> e33a36a8
 
 		res, linodeInstance, err = r.reconcileUpdate(ctx, logger, machineScope)
+
 		return
 	}
 
@@ -298,78 +272,40 @@
 	if err != nil {
 		logger.Error(err, "Failed to list Linode machine instances")
 
-<<<<<<< HEAD
-		// TODO: What terminal errors should we not requeue for, and just return an error?
-		return ctrl.Result{RequeueAfter: reconciler.DefaultMachineControllerWaitForInstanceInitDelay}, nil
-=======
 		return ctrl.Result{RequeueAfter: reconciler.DefaultMachineControllerWaitForRunningDelay}, nil
->>>>>>> e33a36a8
-	}
-
-	if kutil.IsControlPlaneMachine(machineScope.Machine) {
-		return r.reconcileCreateControlNode(ctx, logger, machineScope, linodeInstances, tags)
-	}
-
-	return r.reconcileCreateWorkerNode(ctx, logger, machineScope, linodeInstances, tags)
-}
-
-func (r *LinodeMachineReconciler) reconcileCreateWorkerNode(
-	ctx context.Context,
-	logger logr.Logger,
-	machineScope *scope.MachineScope,
-	linodeInstances []linodego.Instance,
-	tags []string,
-) (ctrl.Result, error) {
+	}
+
 	var linodeInstance *linodego.Instance
+	var createOpts *linodego.InstanceCreateOptions
 
 	switch len(linodeInstances) {
 	case 1:
 		logger.Info("Linode instance already exists")
 
 		linodeInstance = &linodeInstances[0]
-
 	case 0:
 		// get the bootstrap data for the Linode instance and set it for create config
-		createOpts, err := r.newCreateConfig(ctx, machineScope, tags, logger)
+		createOpts, err = r.newCreateConfig(ctx, machineScope, tags, logger)
 		if err != nil {
 			logger.Error(err, "Failed to create Linode machine InstanceCreateOptions")
 
-			return ctrl.Result{}, err
-		}
-
-		linodeInstance, err = machineScope.LinodeClient.CreateInstance(ctx, *createOpts)
+			return ctrl.Result{RequeueAfter: reconciler.DefaultMachineControllerWaitForRunningDelay}, nil
+		}
+
+		// Omit image, interfaces, and stackscript configuration when first creating a control plane node
+		if kutil.IsControlPlaneMachine(machineScope.Machine) {
+			createOptsSubset := *createOpts
+			createOptsSubset.Image = ""
+			createOptsSubset.Interfaces = nil
+			createOptsSubset.StackScriptID = 0
+			createOptsSubset.StackScriptData = nil
+			linodeInstance, err = machineScope.LinodeClient.CreateInstance(ctx, createOptsSubset)
+		} else {
+			linodeInstance, err = machineScope.LinodeClient.CreateInstance(ctx, *createOpts)
+		}
 		if err != nil {
 			logger.Error(err, "Failed to create Linode machine instance")
 
-<<<<<<< HEAD
-			// TODO: What terminal errors should we not requeue for, and just return an error?
-			return ctrl.Result{RequeueAfter: reconciler.DefaultMachineControllerWaitForInstanceInitDelay}, nil
-		}
-		machineScope.LinodeMachine.Spec.InstanceID = &linodeInstance.ID
-		machineScope.LinodeMachine.Status.InstanceState = util.Pointer(InstancePreflightCreated)
-
-	default:
-		err := errors.New("multiple instances")
-		logger.Error(err, "multiple instances found", "tags", tags)
-
-		return ctrl.Result{}, err
-	}
-
-	if *machineScope.LinodeMachine.Status.InstanceState == InstancePreflightCreated {
-		if err := machineScope.LinodeClient.BootInstance(ctx, linodeInstance.ID, 0); err != nil {
-			logger.Error(err, "Failed to boot instance")
-
-			// TODO: What terminal errors should we not requeue for, and just return an error?
-			return ctrl.Result{RequeueAfter: reconciler.DefaultMachineControllerWaitForInstanceInitDelay}, nil
-		}
-		machineScope.LinodeMachine.Status.InstanceState = util.Pointer(linodego.InstanceOffline)
-	}
-
-	machineScope.LinodeMachine.Status.Ready = true
-	machineScope.LinodeMachine.Spec.ProviderID = util.Pointer(fmt.Sprintf("linode://%d", linodeInstance.ID))
-	machineScope.LinodeMachine.Status.Addresses = buildInstanceAddrs(linodeInstance)
-
-=======
 			if reconciler.RecordDecayingCondition(machineScope.LinodeMachine,
 				ConditionPreflightCreated, string(cerrs.CreateMachineError), err.Error(),
 				reconciler.DefaultMachineControllerPreflightTimeout(r.ReconcileTimeout)) {
@@ -389,9 +325,24 @@
 		return ctrl.Result{}, err
 	}
 
-	if !reconciler.ConditionTrue(machineScope.LinodeMachine, ConditionPreflightConfigured) {
-		if err = r.configureDisksControlPlane(ctx, logger, machineScope, linodeInstance.ID); err != nil {
-			logger.Error(err, "Failed to configure instance disks")
+	if !reconciler.OneOfConditionsTrue(machineScope.LinodeMachine, ConditionPreflightConfigured) {
+		if createOpts == nil {
+			createOpts, err = r.newCreateConfig(ctx, machineScope, tags, logger)
+			if err != nil {
+				logger.Error(err, "Failed to create Linode machine InstanceCreateOptions")
+
+				if reconciler.RecordDecayingCondition(machineScope.LinodeMachine,
+					ConditionPreflightConfigured, string(cerrs.CreateMachineError), err.Error(),
+					reconciler.DefaultMachineControllerPreflightTimeout(r.ReconcileTimeout)) {
+					return ctrl.Result{}, err
+				}
+
+				return ctrl.Result{RequeueAfter: reconciler.DefaultMachineControllerWaitForRunningDelay}, nil
+			}
+		}
+
+		if err = r.configureControlPlane(ctx, logger, machineScope, linodeInstance.ID, *createOpts); err != nil {
+			logger.Error(err, "Failed to configure control plane")
 
 			if reconciler.RecordDecayingCondition(machineScope.LinodeMachine,
 				ConditionPreflightConfigured, string(cerrs.CreateMachineError), err.Error(),
@@ -405,7 +356,7 @@
 		conditions.MarkTrue(machineScope.LinodeMachine, ConditionPreflightConfigured)
 	}
 
-	if !reconciler.ConditionTrue(machineScope.LinodeMachine, ConditionPreflightBootTriggered) {
+	if !reconciler.OneOfConditionsTrue(machineScope.LinodeMachine, ConditionPreflightBootTriggered) {
 		if err = machineScope.LinodeClient.BootInstance(ctx, linodeInstance.ID, 0); err != nil {
 			logger.Error(err, "Failed to boot instance")
 
@@ -421,7 +372,7 @@
 		conditions.MarkTrue(machineScope.LinodeMachine, ConditionPreflightBootTriggered)
 	}
 
-	if !reconciler.ConditionTrue(machineScope.LinodeMachine, ConditionPreflightReady) {
+	if !reconciler.OneOfConditionsTrue(machineScope.LinodeMachine, ConditionPreflightReady) {
 		if err = services.AddNodeToNB(ctx, logger, machineScope); err != nil {
 			logger.Error(err, "Failed to add instance to Node Balancer backend")
 
@@ -442,124 +393,6 @@
 
 	// Set the instance state to signal preflight process is done
 	machineScope.LinodeMachine.Status.InstanceState = util.Pointer(linodego.InstanceOffline)
-
->>>>>>> e33a36a8
-	return ctrl.Result{}, nil
-}
-
-func (r *LinodeMachineReconciler) reconcileCreateControlNode(
-	ctx context.Context,
-	logger logr.Logger,
-	machineScope *scope.MachineScope,
-	linodeInstances []linodego.Instance,
-	tags []string,
-) (ctrl.Result, error) {
-	// get the bootstrap data for the Linode instance and set it for create config
-	createOpts, err := r.newCreateConfig(ctx, machineScope, tags, logger)
-	if err != nil {
-		logger.Error(err, "Failed to create Linode machine InstanceCreateOptions")
-
-		return ctrl.Result{}, err
-	}
-<<<<<<< HEAD
-
-	var linodeInstance *linodego.Instance
-
-	switch len(linodeInstances) {
-	case 1:
-		logger.Info("Linode instance already exists")
-
-		linodeInstance = &linodeInstances[0]
-
-	case 0:
-		// Omit image and interfaces when creating the instance to configure disks and config profile manually
-		image := createOpts.Image
-		createOpts.Image = ""
-		interfaces := createOpts.Interfaces
-		createOpts.Interfaces = nil
-
-		linodeInstance, err = machineScope.LinodeClient.CreateInstance(ctx, *createOpts)
-		if err != nil || linodeInstance == nil {
-			logger.Error(err, "Failed to create Linode machine instance")
-
-			// TODO: What terminal errors should we not requeue for, and just return an error?
-			return ctrl.Result{RequeueAfter: reconciler.DefaultMachineControllerWaitForInstanceInitDelay}, nil
-		}
-		createOpts.Image = image
-		createOpts.Interfaces = interfaces
-		machineScope.LinodeMachine.Spec.InstanceID = &linodeInstance.ID
-		machineScope.LinodeMachine.Status.InstanceState = util.Pointer(InstancePreflightCreated)
-
-	default:
-		err := errors.New("multiple instances")
-		logger.Error(err, "multiple instances found", "tags", tags)
-
-		return ctrl.Result{}, err
-	}
-
-	var instanceConfig *linodego.InstanceConfig
-
-	if *machineScope.LinodeMachine.Status.InstanceState == InstancePreflightCreated {
-		instanceConfig, err = r.configureControlPlane(ctx, logger, machineScope, linodeInstance.ID, *createOpts)
-		if err != nil {
-			logger.Error(err, "Failed to configure instance profile")
-
-			// TODO: What terminal errors should we not requeue for, and just return an error?
-			return ctrl.Result{RequeueAfter: reconciler.DefaultMachineControllerWaitForInstanceInitDelay}, nil
-		}
-		machineScope.LinodeMachine.Status.InstanceState = util.Pointer(InstancePreflightConfigured)
-	}
-
-	if *machineScope.LinodeMachine.Status.InstanceState == InstancePreflightConfigured {
-		if instanceConfig == nil {
-			configs, err := machineScope.LinodeClient.ListInstanceConfigs(ctx, linodeInstance.ID, &linodego.ListOptions{})
-			if err != nil || len(configs) == 0 {
-				logger.Error(err, "Failed to list instance configs")
-
-				// TODO: What terminal errors should we not requeue for, and just return an error?
-				return ctrl.Result{RequeueAfter: reconciler.DefaultMachineControllerWaitForInstanceInitDelay}, nil
-			}
-			instanceConfig = &configs[0]
-		}
-
-		ok, err := r.checkControlPlaneDiskStatuses(ctx, machineScope, linodeInstance.ID, instanceConfig)
-		if err != nil {
-			logger.Error(err, "Failed to check instance disks statuses")
-
-			// TODO: What terminal errors should we not requeue for, and just return an error?
-			return ctrl.Result{RequeueAfter: reconciler.DefaultMachineControllerWaitForInstanceInitDelay}, nil
-		}
-		if !ok {
-			logger.Info("Waiting for control plane disks to become ready")
-			return ctrl.Result{RequeueAfter: reconciler.DefaultMachineControllerWaitForInstanceInitDelay}, nil
-		}
-		logger.Info("Control plane disks are ready")
-		machineScope.LinodeMachine.Status.InstanceState = util.Pointer(InstancePreflightDisksCreated)
-	}
-
-	if *machineScope.LinodeMachine.Status.InstanceState == InstancePreflightDisksCreated {
-		if err := machineScope.LinodeClient.BootInstance(ctx, linodeInstance.ID, 0); err != nil {
-			logger.Error(err, "Failed to boot instance")
-
-			// TODO: What terminal errors should we not requeue for, and just return an error?
-			return ctrl.Result{RequeueAfter: reconciler.DefaultMachineControllerWaitForInstanceInitDelay}, nil
-		}
-		machineScope.LinodeMachine.Status.InstanceState = util.Pointer(InstancePreflightInitializing)
-	}
-
-	if *machineScope.LinodeMachine.Status.InstanceState == InstancePreflightInitializing {
-		if err := services.AddNodeToNB(ctx, logger, machineScope); err != nil {
-			logger.Error(err, "Failed to add instance to Node Balancer backend")
-
-			// TODO: What terminal errors should we not requeue for, and just return an error?
-			return ctrl.Result{RequeueAfter: reconciler.DefaultMachineControllerWaitForInstanceInitDelay}, nil
-		}
-		machineScope.LinodeMachine.Status.InstanceState = util.Pointer(linodego.InstanceOffline)
-	}
-
-	machineScope.LinodeMachine.Status.Ready = true
-	machineScope.LinodeMachine.Spec.ProviderID = util.Pointer(fmt.Sprintf("linode://%d", linodeInstance.ID))
-	machineScope.LinodeMachine.Status.Addresses = buildInstanceAddrs(linodeInstance)
 
 	return ctrl.Result{}, nil
 }
@@ -570,141 +403,46 @@
 	machineScope *scope.MachineScope,
 	linodeInstanceID int,
 	createOpts linodego.InstanceCreateOptions,
-) (*linodego.InstanceConfig, error) {
-	instanceType, err := machineScope.LinodeClient.GetType(ctx, createOpts.Type)
-	if err != nil {
-		logger.Error(err, "Failed to retrieve type for instance")
-
-		return nil, err
-	}
-
-	// create the root disk
-	rootDisk, err := machineScope.LinodeClient.CreateInstanceDisk(
-		ctx,
-		linodeInstanceID,
-		linodego.InstanceDiskCreateOptions{
-			Label:           "root",
-			Size:            instanceType.Disk - defaultEtcdDiskSize,
-			Image:           createOpts.Image,
-			RootPass:        createOpts.RootPass,
-			Filesystem:      string(linodego.FilesystemExt4),
-			AuthorizedKeys:  createOpts.AuthorizedKeys,
-			AuthorizedUsers: createOpts.AuthorizedUsers,
-			StackscriptID:   createOpts.StackScriptID,
-			StackscriptData: createOpts.StackScriptData,
-		},
-	)
-	if err != nil {
-		logger.Error(err, "Failed to create root disk")
-
-		return nil, err
-	}
-
-	// create the etcd disk
-	etcdDisk, err := machineScope.LinodeClient.CreateInstanceDisk(
-		ctx,
-		linodeInstanceID,
-		linodego.InstanceDiskCreateOptions{
-			Label:      "etcd-data",
-			Size:       defaultEtcdDiskSize,
-			Filesystem: string(linodego.FilesystemExt4),
-		},
-	)
-	if err != nil {
-		logger.Error(err, "Failed to create etcd disk")
-=======
-
-	if err := r.resizeRootDisk(ctx, logger, machineScope, linodeInstanceID); err != nil {
+) error {
+	if !kutil.IsControlPlaneMachine(machineScope.Machine) {
+		return nil
+	}
+
+	rootDisk, err := r.createRootDisk(ctx, logger, machineScope, linodeInstanceID, createOpts)
+	if err != nil {
 		return err
 	}
 
-	if !reconciler.ConditionTrue(machineScope.LinodeMachine, ConditionPreflightEtcdDiskCreated) {
-		// create the etcd disk
-		if _, err := machineScope.LinodeClient.CreateInstanceDisk(
-			ctx,
-			linodeInstanceID,
-			linodego.InstanceDiskCreateOptions{
-				Label:      "etcd-data",
-				Size:       defaultEtcdDiskSize,
-				Filesystem: string(linodego.FilesystemExt4),
-			},
-		); err != nil {
-			logger.Error(err, "Failed to create etcd disk")
-
+	// TODO: Do we have to wait?
+	if !reconciler.OneOfConditionsTrue(machineScope.LinodeMachine, ConditionPreflightRootDiskCreated) {
+		if _, err := machineScope.LinodeClient.WaitForInstanceDiskStatus(ctx, linodeInstanceID, rootDisk.ID, linodego.DiskReady, defaultDiskWaitSeconds); err != nil {
+			conditions.MarkFalse(machineScope.LinodeMachine, ConditionPreflightRootDiskCreated, string(cerrs.CreateMachineError), clusterv1.ConditionSeverityWarning, err.Error())
+
+			return err
+		}
+
+		conditions.Delete(machineScope.LinodeMachine, ConditionPreflightRootDiskCreating)
+		conditions.MarkTrue(machineScope.LinodeMachine, ConditionPreflightRootDiskCreated)
+	}
+
+	etcdDisk, err := r.createEtcdDisk(ctx, logger, machineScope, linodeInstanceID)
+	if err != nil {
+		return err
+	}
+
+	// TODO: Do we have to wait?
+	if !reconciler.OneOfConditionsTrue(machineScope.LinodeMachine, ConditionPreflightEtcdDiskCreated) {
+		if _, err := machineScope.LinodeClient.WaitForInstanceDiskStatus(ctx, linodeInstanceID, etcdDisk.ID, linodego.DiskReady, defaultDiskWaitSeconds); err != nil {
 			conditions.MarkFalse(machineScope.LinodeMachine, ConditionPreflightEtcdDiskCreated, string(cerrs.CreateMachineError), clusterv1.ConditionSeverityWarning, err.Error())
 
 			return err
 		}
 
+		conditions.Delete(machineScope.LinodeMachine, ConditionPreflightEtcdDiskCreating)
 		conditions.MarkTrue(machineScope.LinodeMachine, ConditionPreflightEtcdDiskCreated)
 	}
 
-	return nil
-}
-
-func (r *LinodeMachineReconciler) resizeRootDisk(
-	ctx context.Context,
-	logger logr.Logger,
-	machineScope *scope.MachineScope,
-	linodeInstanceID int,
-) error {
-	if reconciler.ConditionTrue(machineScope.LinodeMachine, ConditionPreflightRootDiskResized) {
-		return nil
-	}
-
-	// get the default instance config
-	configs, err := machineScope.LinodeClient.ListInstanceConfigs(ctx, linodeInstanceID, &linodego.ListOptions{})
-	if err != nil || len(configs) == 0 {
-		logger.Error(err, "Failed to list instance configs")
-
-		conditions.MarkFalse(machineScope.LinodeMachine, ConditionPreflightRootDiskResized, string(cerrs.CreateMachineError), clusterv1.ConditionSeverityWarning, err.Error())
-
-		return err
-	}
-	instanceConfig := configs[0]
-
-	if instanceConfig.Devices.SDA == nil {
-		conditions.MarkFalse(machineScope.LinodeMachine, ConditionPreflightRootDiskResized, string(cerrs.CreateMachineError), clusterv1.ConditionSeverityWarning, "root disk not yet ready")
-
-		return errors.New("root disk not yet ready")
-	}
-
-	rootDiskID := instanceConfig.Devices.SDA.DiskID
-
-	// carve out space for the etcd disk
-	if !reconciler.ConditionTrue(machineScope.LinodeMachine, ConditionPreflightRootDiskResizing) {
-		rootDisk, err := machineScope.LinodeClient.GetInstanceDisk(ctx, linodeInstanceID, rootDiskID)
-		if err != nil {
-			logger.Error(err, "Failed to get root disk for instance")
-
-			conditions.MarkFalse(machineScope.LinodeMachine, ConditionPreflightRootDiskResizing, string(cerrs.CreateMachineError), clusterv1.ConditionSeverityWarning, err.Error())
-
-			return err
-		}
-		diskSize := rootDisk.Size - defaultEtcdDiskSize
-		if err = machineScope.LinodeClient.ResizeInstanceDisk(ctx, linodeInstanceID, rootDiskID, diskSize); err != nil {
-			logger.Error(err, "Failed to resize root disk")
-
-			conditions.MarkFalse(machineScope.LinodeMachine, ConditionPreflightRootDiskResizing, string(cerrs.CreateMachineError), clusterv1.ConditionSeverityWarning, err.Error())
-
-			return err
-		}
-
-		conditions.MarkTrue(machineScope.LinodeMachine, ConditionPreflightRootDiskResizing)
-	}
-
-	// wait for the disk to resize
-	if _, err := machineScope.LinodeClient.WaitForInstanceDiskStatus(ctx, linodeInstanceID, rootDiskID, linodego.DiskReady, defaultResizeWaitSeconds); err != nil {
-		logger.Error(err, fmt.Sprintf("Failed to resize root disk within resize timeout of %d seconds", defaultResizeWaitSeconds))
-
-		conditions.MarkFalse(machineScope.LinodeMachine, ConditionPreflightRootDiskResized, string(cerrs.CreateMachineError), clusterv1.ConditionSeverityWarning, err.Error())
->>>>>>> e33a36a8
-
-		return nil, err
-	}
-
-<<<<<<< HEAD
-	instanceConfig, err := machineScope.LinodeClient.CreateInstanceConfig(
+	_, err = machineScope.LinodeClient.CreateInstanceConfig(
 		ctx,
 		linodeInstanceID,
 		linodego.InstanceConfigCreateOptions{
@@ -724,38 +462,122 @@
 			Kernel:     "linode/grub2",
 		},
 	)
-	if err != nil {
-		logger.Error(err, "Failed to create config profile for instance")
-
-		return nil, err
-	}
-
-	return instanceConfig, nil
-}
-
-func (r *LinodeMachineReconciler) checkControlPlaneDiskStatuses(
+
+	return err
+}
+
+func (r *LinodeMachineReconciler) createRootDisk(
 	ctx context.Context,
+	logger logr.Logger,
 	machineScope *scope.MachineScope,
 	linodeInstanceID int,
-	instanceConfig *linodego.InstanceConfig,
-) (bool, error) {
-	rootDisk, err := machineScope.LinodeClient.GetInstanceDisk(ctx, linodeInstanceID, instanceConfig.Devices.SDA.DiskID)
-	if err != nil {
-		return false, err
-	}
-
-	etcdDisk, err := machineScope.LinodeClient.GetInstanceDisk(ctx, linodeInstanceID, instanceConfig.Devices.SDB.DiskID)
-	if err != nil {
-		return false, err
-	}
-
-	return rootDisk.Status == linodego.DiskReady && etcdDisk.Status == linodego.DiskReady, nil
-=======
-	conditions.Delete(machineScope.LinodeMachine, ConditionPreflightRootDiskResizing)
-	conditions.MarkTrue(machineScope.LinodeMachine, ConditionPreflightRootDiskResized)
-
-	return nil
->>>>>>> e33a36a8
+	createOpts linodego.InstanceCreateOptions,
+) (*linodego.InstanceDisk, error) {
+	if reconciler.OneOfConditionsTrue(machineScope.LinodeMachine, ConditionPreflightRootDiskCreated, ConditionPreflightRootDiskCreating) {
+		listFilter := util.Filter{
+			Label: "root",
+		}
+		filter, err := listFilter.String()
+		if err != nil {
+			return nil, err
+		}
+
+		disks, err := machineScope.LinodeClient.ListInstanceDisks(ctx, linodeInstanceID, linodego.NewListOptions(1, filter))
+		if err != nil {
+			return nil, err
+		}
+
+		if len(disks) != 1 {
+			return nil, fmt.Errorf("unable to find expected root disk for instance %d", linodeInstanceID)
+		}
+
+		return &disks[0], nil
+	}
+
+	instanceType, err := machineScope.LinodeClient.GetType(ctx, createOpts.Type)
+	if err != nil {
+		logger.Error(err, "Failed to retrieve type for instance")
+
+		conditions.MarkFalse(machineScope.LinodeMachine, ConditionPreflightRootDiskCreating, string(cerrs.CreateMachineError), clusterv1.ConditionSeverityWarning, err.Error())
+
+		return nil, err
+	}
+
+	rootDisk, err := machineScope.LinodeClient.CreateInstanceDisk(
+		ctx,
+		linodeInstanceID,
+		linodego.InstanceDiskCreateOptions{
+			Label:           "root",
+			Size:            instanceType.Disk - defaultEtcdDiskSize,
+			Image:           createOpts.Image,
+			RootPass:        createOpts.RootPass,
+			Filesystem:      string(linodego.FilesystemExt4),
+			AuthorizedKeys:  createOpts.AuthorizedKeys,
+			AuthorizedUsers: createOpts.AuthorizedUsers,
+			StackscriptID:   createOpts.StackScriptID,
+			StackscriptData: createOpts.StackScriptData,
+		},
+	)
+	if err != nil {
+		logger.Error(err, "Failed to create root disk")
+
+		conditions.MarkFalse(machineScope.LinodeMachine, ConditionPreflightRootDiskCreating, string(cerrs.CreateMachineError), clusterv1.ConditionSeverityWarning, err.Error())
+
+		return nil, err
+	}
+
+	conditions.MarkTrue(machineScope.LinodeMachine, ConditionPreflightRootDiskCreating)
+
+	return rootDisk, nil
+}
+
+func (r *LinodeMachineReconciler) createEtcdDisk(
+	ctx context.Context,
+	logger logr.Logger,
+	machineScope *scope.MachineScope,
+	linodeInstanceID int,
+) (*linodego.InstanceDisk, error) {
+	if reconciler.OneOfConditionsTrue(machineScope.LinodeMachine, ConditionPreflightEtcdDiskCreated, ConditionPreflightEtcdDiskCreating) {
+		listFilter := util.Filter{
+			Label: "etcd-data",
+		}
+		filter, err := listFilter.String()
+		if err != nil {
+			return nil, err
+		}
+
+		disks, err := machineScope.LinodeClient.ListInstanceDisks(ctx, linodeInstanceID, linodego.NewListOptions(1, filter))
+		if err != nil {
+			return nil, err
+		}
+
+		if len(disks) != 1 {
+			return nil, fmt.Errorf("unable to find expected etcd disk for instance %d", linodeInstanceID)
+		}
+
+		return &disks[0], nil
+	}
+
+	etcdDisk, err := machineScope.LinodeClient.CreateInstanceDisk(
+		ctx,
+		linodeInstanceID,
+		linodego.InstanceDiskCreateOptions{
+			Label:      "etcd-data",
+			Size:       defaultEtcdDiskSize,
+			Filesystem: string(linodego.FilesystemExt4),
+		},
+	)
+	if err != nil {
+		logger.Error(err, "Failed to create etcd disk")
+
+		conditions.MarkFalse(machineScope.LinodeMachine, ConditionPreflightEtcdDiskCreating, string(cerrs.CreateMachineError), clusterv1.ConditionSeverityWarning, err.Error())
+
+		return nil, err
+	}
+
+	conditions.MarkTrue(machineScope.LinodeMachine, ConditionPreflightEtcdDiskCreating)
+
+	return etcdDisk, nil
 }
 
 func (r *LinodeMachineReconciler) reconcileUpdate(
