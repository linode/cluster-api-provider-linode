--- conflicted
+++ resolved
@@ -192,17 +192,13 @@
 	// Create
 	failureReason = infrav1alpha1.CreateVPCError
 
-<<<<<<< HEAD
-	err = r.reconcileCreate(ctx, vpcScope, logger)
+	err = r.reconcileCreate(ctx, logger, vpcScope)
 	if err != nil && vpcScope.LinodeVPC.ObjectMeta.CreationTimestamp.Add(reconciler.DefaultVPCControllerReconcileTimeout).After(time.Now()) {
 		logger.Info("re-queuing VPC creation")
 
 		res = ctrl.Result{RequeueAfter: reconciler.DefaultVPCControllerReconcileDelay}
 		err = nil
 	}
-=======
-	err = r.reconcileCreate(ctx, logger, vpcScope)
->>>>>>> 2f812037
 
 	return
 }
