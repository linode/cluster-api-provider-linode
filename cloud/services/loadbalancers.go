package services

import (
	"context"
	"errors"
	"fmt"
	"net/http"

	"github.com/go-logr/logr"
	"github.com/linode/linodego"
	"sigs.k8s.io/cluster-api/api/v1beta1"

	"github.com/linode/cluster-api-provider-linode/cloud/scope"
	"github.com/linode/cluster-api-provider-linode/util"
)

const (
	DefaultApiserverLBPort    = 6443
	DefaultKonnectivityLBPort = 8132
)

// EnsureNodeBalancer creates a new NodeBalancer if one doesn't exist or returns the existing NodeBalancer
func EnsureNodeBalancer(ctx context.Context, clusterScope *scope.ClusterScope, logger logr.Logger) (*linodego.NodeBalancer, error) {
	nbID := clusterScope.LinodeCluster.Spec.Network.NodeBalancerID
	if nbID != nil && *nbID != 0 {
		res, err := clusterScope.LinodeClient.GetNodeBalancer(ctx, *nbID)
		if err != nil {
			logger.Info("Failed to get NodeBalancer", "error", err.Error())

			return nil, err
		}
		return res, nil
	}

	logger.Info(fmt.Sprintf("Creating NodeBalancer %s", clusterScope.LinodeCluster.Name))
	createConfig := linodego.NodeBalancerCreateOptions{
		Label:  util.Pointer(clusterScope.LinodeCluster.Name),
		Region: clusterScope.LinodeCluster.Spec.Region,
		Tags:   []string{string(clusterScope.LinodeCluster.UID)},
	}

	return clusterScope.LinodeClient.CreateNodeBalancer(ctx, createConfig)
}

// EnsureNodeBalancerConfigs creates NodeBalancer configs if it does not exist or returns the existing NodeBalancerConfig
func EnsureNodeBalancerConfigs(
	ctx context.Context,
	clusterScope *scope.ClusterScope,
	logger logr.Logger,
) ([]*linodego.NodeBalancerConfig, error) {
	nbConfigs := []*linodego.NodeBalancerConfig{}
	var apiserverLinodeNBConfig *linodego.NodeBalancerConfig
	var err error
	apiLBPort := DefaultApiserverLBPort
	if clusterScope.LinodeCluster.Spec.Network.ApiserverLoadBalancerPort != 0 {
		apiLBPort = clusterScope.LinodeCluster.Spec.Network.ApiserverLoadBalancerPort
	}

	if clusterScope.LinodeCluster.Spec.Network.ApiserverNodeBalancerConfigID != nil {
		apiserverLinodeNBConfig, err = clusterScope.LinodeClient.GetNodeBalancerConfig(
			ctx,
			*clusterScope.LinodeCluster.Spec.Network.NodeBalancerID,
			*clusterScope.LinodeCluster.Spec.Network.ApiserverNodeBalancerConfigID)
		if err != nil {
			logger.Info("Failed to get Linode NodeBalancer config", "error", err.Error())
			return nil, err
		}
	} else {
		apiserverLinodeNBConfig, err = clusterScope.LinodeClient.CreateNodeBalancerConfig(
			ctx,
			*clusterScope.LinodeCluster.Spec.Network.NodeBalancerID,
			linodego.NodeBalancerConfigCreateOptions{
				Port:      apiLBPort,
				Protocol:  linodego.ProtocolTCP,
				Algorithm: linodego.AlgorithmRoundRobin,
				Check:     linodego.CheckConnection,
			},
		)
		if err != nil {
			logger.Info("Failed to create Linode NodeBalancer config", "error", err.Error())
			return nil, err
		}
	}

	nbConfigs = append(nbConfigs, apiserverLinodeNBConfig)

	// return if additional ports should not be configured
	if len(clusterScope.LinodeCluster.Spec.Network.AdditionalPorts) == 0 {
		return nbConfigs, nil
	}

	for _, portConfig := range clusterScope.LinodeCluster.Spec.Network.AdditionalPorts {
		portCreateConfig := linodego.NodeBalancerConfigCreateOptions{
			Port:      portConfig.Port,
			Protocol:  linodego.ProtocolTCP,
			Algorithm: linodego.AlgorithmRoundRobin,
			Check:     linodego.CheckConnection,
		}
		nbConfig, err := clusterScope.LinodeClient.CreateNodeBalancerConfig(
			ctx,
			*clusterScope.LinodeCluster.Spec.Network.NodeBalancerID,
			portCreateConfig,
		)
		if err != nil {
			logger.Info("Failed to create Linode NodeBalancer config", "error", err.Error())
			return nil, err
		}
		nbConfigs = append(nbConfigs, nbConfig)
	}

	return nbConfigs, nil
}

<<<<<<< HEAD
// AddNodeToNB adds backend Nodes on the Node Balancer configuration
func AddNodesToNB(ctx context.Context, logger logr.Logger, clusterScope *scope.ClusterScope) error {
=======
// AddNodeToNB adds a backend Node on the Node Balancer configuration
func AddNodeToNB(
	ctx context.Context,
	logger logr.Logger,
	machineScope *scope.MachineScope,
) error {
	// Update the NB backend with the new instance if it's a control plane node
	if !kutil.IsControlPlaneMachine(machineScope.Machine) {
		return nil
	}

	instanceID, err := util.GetInstanceID(machineScope.LinodeMachine.Spec.ProviderID)
	if err != nil {
		logger.Error(err, "Failed to parse instance ID from provider ID")
		return err
	}
	// Get the private IP that was assigned
	addresses, err := machineScope.LinodeClient.GetInstanceIPAddresses(ctx, instanceID)
	if err != nil {
		logger.Error(err, "Failed get instance IP addresses")

		return err
	}
	if len(addresses.IPv4.Private) == 0 {
		err := errors.New("no private IP address")
		logger.Error(err, "no private IPV4 addresses set for LinodeInstance")

		return err
	}

>>>>>>> 98b4e795
	apiserverLBPort := DefaultApiserverLBPort
	if clusterScope.LinodeCluster.Spec.Network.ApiserverLoadBalancerPort != 0 {
		apiserverLBPort = clusterScope.LinodeCluster.Spec.Network.ApiserverLoadBalancerPort
	}

	if clusterScope.LinodeCluster.Spec.Network.ApiserverNodeBalancerConfigID == nil {
		err := errors.New("nil NodeBalancer Config ID")
		logger.Error(err, "config ID for NodeBalancer is nil")

		return err
	}

	for _, eachMachine := range clusterScope.LinodeMachines.Items {
		internalIPFound := false
		for _, IPs := range eachMachine.Status.Addresses {
			if IPs.Type != v1beta1.MachineInternalIP {
				continue
			}
			internalIPFound = true
			_, err := clusterScope.LinodeClient.CreateNodeBalancerNode(
				ctx,
				*clusterScope.LinodeCluster.Spec.Network.NodeBalancerID,
				*clusterScope.LinodeCluster.Spec.Network.ApiserverNodeBalancerConfigID,
				linodego.NodeBalancerNodeCreateOptions{
					Label:   clusterScope.Cluster.Name,
					Address: fmt.Sprintf("%s:%d", IPs.Address, apiserverLBPort),
					Mode:    linodego.ModeAccept,
				},
			)
			if err != nil {
				logger.Error(err, "Failed to update Node Balancer")
				return err
			}

			for _, portConfig := range clusterScope.LinodeCluster.Spec.Network.AdditionalPorts {
				_, err = clusterScope.LinodeClient.CreateNodeBalancerNode(
					ctx,
					*clusterScope.LinodeCluster.Spec.Network.NodeBalancerID,
					*portConfig.NodeBalancerConfigID,
					linodego.NodeBalancerNodeCreateOptions{
						Label:   clusterScope.Cluster.Name,
						Address: fmt.Sprintf("%s:%d", IPs.Address, portConfig.Port),
						Mode:    linodego.ModeAccept,
					},
				)
				if err != nil {
					logger.Error(err, "Failed to update Node Balancer")
					return err
				}
			}
		}
		if !internalIPFound {
			return errors.New("no private IP address")
		}
	}

	return nil
}

// DeleteNodesFromNB removes backend Nodes from the Node Balancer configuration
func DeleteNodesFromNB(ctx context.Context, logger logr.Logger, clusterScope *scope.ClusterScope) error {
	if clusterScope.LinodeCluster.Spec.ControlPlaneEndpoint.Host == "" {
		logger.Info("NodeBalancer already deleted, no NodeBalancer backend Node to remove")
		return nil
	}

<<<<<<< HEAD
	for _, eachMachine := range clusterScope.LinodeMachines.Items {
		err := clusterScope.LinodeClient.DeleteNodeBalancerNode(
			ctx,
			*clusterScope.LinodeCluster.Spec.Network.NodeBalancerID,
			*clusterScope.LinodeCluster.Spec.Network.ApiserverNodeBalancerConfigID,
			*eachMachine.Spec.InstanceID,
=======
	instanceID, err := util.GetInstanceID(machineScope.LinodeMachine.Spec.ProviderID)
	if err != nil {
		logger.Error(err, "Failed to parse instance ID from provider ID")
		return err
	}
	err = machineScope.LinodeClient.DeleteNodeBalancerNode(
		ctx,
		*machineScope.LinodeCluster.Spec.Network.NodeBalancerID,
		*machineScope.LinodeCluster.Spec.Network.ApiserverNodeBalancerConfigID,
		instanceID,
	)
	if util.IgnoreLinodeAPIError(err, http.StatusNotFound) != nil {
		logger.Error(err, "Failed to update Node Balancer")

		return err
	}

	for _, portConfig := range machineScope.LinodeCluster.Spec.Network.AdditionalPorts {
		err = machineScope.LinodeClient.DeleteNodeBalancerNode(
			ctx,
			*machineScope.LinodeCluster.Spec.Network.NodeBalancerID,
			*portConfig.NodeBalancerConfigID,
			instanceID,
>>>>>>> 98b4e795
		)
		if util.IgnoreLinodeAPIError(err, http.StatusNotFound) != nil {
			logger.Error(err, "Failed to update Node Balancer")

			return err
		}

		for _, portConfig := range clusterScope.LinodeCluster.Spec.Network.AdditionalPorts {
			err = clusterScope.LinodeClient.DeleteNodeBalancerNode(
				ctx,
				*clusterScope.LinodeCluster.Spec.Network.NodeBalancerID,
				*portConfig.NodeBalancerConfigID,
				*eachMachine.Spec.InstanceID,
			)
			if util.IgnoreLinodeAPIError(err, http.StatusNotFound) != nil {
				logger.Error(err, "Failed to update Node Balancer")
				return err
			}
		}
	}

	return nil
}<|MERGE_RESOLUTION|>--- conflicted
+++ resolved
@@ -111,41 +111,8 @@
 	return nbConfigs, nil
 }
 
-<<<<<<< HEAD
-// AddNodeToNB adds backend Nodes on the Node Balancer configuration
+// AddNodesToNB adds backend Nodes on the Node Balancer configuration
 func AddNodesToNB(ctx context.Context, logger logr.Logger, clusterScope *scope.ClusterScope) error {
-=======
-// AddNodeToNB adds a backend Node on the Node Balancer configuration
-func AddNodeToNB(
-	ctx context.Context,
-	logger logr.Logger,
-	machineScope *scope.MachineScope,
-) error {
-	// Update the NB backend with the new instance if it's a control plane node
-	if !kutil.IsControlPlaneMachine(machineScope.Machine) {
-		return nil
-	}
-
-	instanceID, err := util.GetInstanceID(machineScope.LinodeMachine.Spec.ProviderID)
-	if err != nil {
-		logger.Error(err, "Failed to parse instance ID from provider ID")
-		return err
-	}
-	// Get the private IP that was assigned
-	addresses, err := machineScope.LinodeClient.GetInstanceIPAddresses(ctx, instanceID)
-	if err != nil {
-		logger.Error(err, "Failed get instance IP addresses")
-
-		return err
-	}
-	if len(addresses.IPv4.Private) == 0 {
-		err := errors.New("no private IP address")
-		logger.Error(err, "no private IPV4 addresses set for LinodeInstance")
-
-		return err
-	}
-
->>>>>>> 98b4e795
 	apiserverLBPort := DefaultApiserverLBPort
 	if clusterScope.LinodeCluster.Spec.Network.ApiserverLoadBalancerPort != 0 {
 		apiserverLBPort = clusterScope.LinodeCluster.Spec.Network.ApiserverLoadBalancerPort
@@ -212,38 +179,12 @@
 		return nil
 	}
 
-<<<<<<< HEAD
 	for _, eachMachine := range clusterScope.LinodeMachines.Items {
 		err := clusterScope.LinodeClient.DeleteNodeBalancerNode(
 			ctx,
 			*clusterScope.LinodeCluster.Spec.Network.NodeBalancerID,
 			*clusterScope.LinodeCluster.Spec.Network.ApiserverNodeBalancerConfigID,
 			*eachMachine.Spec.InstanceID,
-=======
-	instanceID, err := util.GetInstanceID(machineScope.LinodeMachine.Spec.ProviderID)
-	if err != nil {
-		logger.Error(err, "Failed to parse instance ID from provider ID")
-		return err
-	}
-	err = machineScope.LinodeClient.DeleteNodeBalancerNode(
-		ctx,
-		*machineScope.LinodeCluster.Spec.Network.NodeBalancerID,
-		*machineScope.LinodeCluster.Spec.Network.ApiserverNodeBalancerConfigID,
-		instanceID,
-	)
-	if util.IgnoreLinodeAPIError(err, http.StatusNotFound) != nil {
-		logger.Error(err, "Failed to update Node Balancer")
-
-		return err
-	}
-
-	for _, portConfig := range machineScope.LinodeCluster.Spec.Network.AdditionalPorts {
-		err = machineScope.LinodeClient.DeleteNodeBalancerNode(
-			ctx,
-			*machineScope.LinodeCluster.Spec.Network.NodeBalancerID,
-			*portConfig.NodeBalancerConfigID,
-			instanceID,
->>>>>>> 98b4e795
 		)
 		if util.IgnoreLinodeAPIError(err, http.StatusNotFound) != nil {
 			logger.Error(err, "Failed to update Node Balancer")
