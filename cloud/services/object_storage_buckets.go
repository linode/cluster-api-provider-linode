package services

import (
	"context"
	"encoding/json"
	"fmt"

	"github.com/go-logr/logr"
	"github.com/linode/linodego"

	"github.com/linode/cluster-api-provider-linode/cloud/scope"
)

func EnsureObjectStorageBucket(ctx context.Context, bucketScope *scope.ObjectStorageBucketScope, logger logr.Logger) (*linodego.ObjectStorageBucket, error) {
	var buckets []linodego.ObjectStorageBucket
	var bucket *linodego.ObjectStorageBucket

	filter := map[string]string{
		"label": *bucketScope.Object.Spec.Label,
	}

	rawFilter, err := json.Marshal(filter)
	if err != nil {
		return nil, err
	}

	if buckets, err = bucketScope.LinodeClient.ListObjectStorageBucketsInCluster(
		ctx,
		linodego.NewListOptions(1, string(rawFilter)),
		bucketScope.Object.Spec.Cluster,
	); err != nil {
		logger.Info("Failed to list object storage buckets", "error", err.Error())

		return nil, err
	}
	if len(buckets) == 1 {
		logger.Info(fmt.Sprintf("Confirmed object storage bucket %s already exists", buckets[0].Label))

		return &buckets[0], nil
	}

	logger.Info(fmt.Sprintf("Creating object storage bucket %s", *bucketScope.Object.Spec.Label))
	opts := linodego.ObjectStorageBucketCreateOptions{
		Cluster: bucketScope.Object.Spec.Cluster,
		Label:   *bucketScope.Object.Spec.Label,
		ACL:     linodego.ACLPrivate,
	}

	if bucket, err = bucketScope.LinodeClient.CreateObjectStorageBucket(ctx, opts); err != nil {
		logger.Info("Failed to create object storage bucket", "error", err.Error())

		return nil, err
	}

	return bucket, nil
}

func CreateOrRotateObjectStorageKeys(ctx context.Context, bucketScope *scope.ObjectStorageBucketScope, shouldRotate bool, logger logr.Logger) ([2]linodego.ObjectStorageKey, error) {
	var newKeys [2]linodego.ObjectStorageKey
	var existingKeys []linodego.ObjectStorageKey
	var err error

	if existingKeys, err = bucketScope.LinodeClient.ListObjectStorageKeys(
		ctx,
		// TODO: What if there are keys exceeding page 1?
		linodego.NewListOptions(1, "{}"),
	); err != nil {
		logger.Info("Failed to list object storage keys", "error", err.Error())

		return newKeys, err
	}

	keysSet := make(map[string]struct{})
	for _, key := range existingKeys {
		keysSet[key.Label] = struct{}{}
	}

	for i, e := range []struct {
		permission string
		suffix     string
	}{
		{"read_write", "rw"},
		{"read_only", "ro"},
	} {
		keyLabel := fmt.Sprintf("%s-%s-%s", bucketScope.Object.Spec.Cluster, *bucketScope.Object.Spec.Label, e.suffix)

		if _, ok := keysSet[keyLabel]; ok {
			logger.Info(fmt.Sprintf("Found existing object storage key %s", keyLabel))

			// If keys are not being rotated, store the existing key
			if !shouldRotate {
				newKeys[i] = existingKeys[0]
				continue
			}

			// Keys are being rotated, so we should revoke this key before making a new one
			// TODO: Revoke existing key; for now just continue so more keys are not created
			continue
		}

		key, err := createObjectStorageKey(ctx, bucketScope, keyLabel, e.permission, logger)
		if err != nil {
			return newKeys, err
		}

		newKeys[i] = *key
	}

	return newKeys, nil
}

<<<<<<< HEAD
func DeleteObjectStorageKeys(ctx context.Context, bucketScope *scope.ObjectStorageBucketScope, logger logr.Logger, keys [2]float64) error {

	for _, keyID := range keys {
		logger.Info(fmt.Sprintf("revoking object storage access key %s", keyID))
		if err := bucketScope.LinodeClient.DeleteObjectStorageKey(ctx, int(keyID)); err != nil {
			return fmt.Errorf("revoke object storage key: %w", err)
		}
		logger.Info("revoked object storage key", "key-id", keyID)
	}

	return nil
=======
func createObjectStorageKey(ctx context.Context, bucketScope *scope.ObjectStorageBucketScope, label, permission string, logger logr.Logger) (*linodego.ObjectStorageKey, error) {
	logger.Info(fmt.Sprintf("Creating object storage key %s", label))
	opts := linodego.ObjectStorageKeyCreateOptions{
		Label: label,
		BucketAccess: &[]linodego.ObjectStorageKeyBucketAccess{
			{
				BucketName:  *bucketScope.Object.Spec.Label,
				Cluster:     bucketScope.Object.Spec.Cluster,
				Permissions: permission,
			},
		},
	}

	key, err := bucketScope.LinodeClient.CreateObjectStorageKey(ctx, opts)
	if err != nil {
		logger.Info("Failed to create object storage key", "label", label, "error", err.Error())

		return nil, err
	}

	return key, nil
>>>>>>> 202ba772
}<|MERGE_RESOLUTION|>--- conflicted
+++ resolved
@@ -109,19 +109,6 @@
 	return newKeys, nil
 }
 
-<<<<<<< HEAD
-func DeleteObjectStorageKeys(ctx context.Context, bucketScope *scope.ObjectStorageBucketScope, logger logr.Logger, keys [2]float64) error {
-
-	for _, keyID := range keys {
-		logger.Info(fmt.Sprintf("revoking object storage access key %s", keyID))
-		if err := bucketScope.LinodeClient.DeleteObjectStorageKey(ctx, int(keyID)); err != nil {
-			return fmt.Errorf("revoke object storage key: %w", err)
-		}
-		logger.Info("revoked object storage key", "key-id", keyID)
-	}
-
-	return nil
-=======
 func createObjectStorageKey(ctx context.Context, bucketScope *scope.ObjectStorageBucketScope, label, permission string, logger logr.Logger) (*linodego.ObjectStorageKey, error) {
 	logger.Info(fmt.Sprintf("Creating object storage key %s", label))
 	opts := linodego.ObjectStorageKeyCreateOptions{
@@ -143,5 +130,17 @@
 	}
 
 	return key, nil
->>>>>>> 202ba772
+}
+
+func DeleteObjectStorageKeys(ctx context.Context, bucketScope *scope.ObjectStorageBucketScope, logger logr.Logger, keys [2]float64) error {
+
+	for _, keyID := range keys {
+		logger.Info(fmt.Sprintf("revoking object storage access key %s", keyID))
+		if err := bucketScope.LinodeClient.DeleteObjectStorageKey(ctx, int(keyID)); err != nil {
+			return fmt.Errorf("revoke object storage key: %w", err)
+		}
+		logger.Info("revoked object storage key", "key-id", keyID)
+	}
+
+	return nil
 }