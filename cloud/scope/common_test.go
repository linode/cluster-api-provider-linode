--- conflicted
+++ resolved
@@ -26,20 +26,12 @@
 		{
 			"Success - Valid API Key",
 			"test-key",
-<<<<<<< HEAD
-			CreateLinodeClient("test-key"),
-=======
 			nil,
->>>>>>> d209f9dd
 		},
 		{
 			"Error - Empty API Key",
 			"",
-<<<<<<< HEAD
-			CreateLinodeClient(""),
-=======
 			errors.New("missing Linode API key"),
->>>>>>> d209f9dd
 		},
 	}
 
@@ -48,17 +40,12 @@
 		t.Run(testCase.name, func(t *testing.T) {
 			t.Parallel()
 
-<<<<<<< HEAD
-			if got := CreateLinodeClient(testCase.apiKey); got != nil {
-				assert.EqualExportedValues(t, testCase.want, got, "Checking is the objects are equal")
-=======
-			got, err := createLinodeClient(testCase.apiKey)
+			got, err := CreateLinodeClient(testCase.apiKey)
 
 			if testCase.expectedErr != nil {
 				assert.EqualError(t, err, testCase.expectedErr.Error())
 			} else {
 				assert.NotNil(t, got)
->>>>>>> d209f9dd
 			}
 		})
 	}
