--- conflicted
+++ resolved
@@ -329,7 +329,7 @@
 		}),
 		Result("success", func(ctx MockContext) {
 			mScope := MachineScope{
-				client: ctx.K8sClient,
+				Client: ctx.K8sClient,
 				Machine: &clusterv1.Machine{
 					Spec: clusterv1.MachineSpec{
 						Bootstrap: clusterv1.Bootstrap{
@@ -358,7 +358,7 @@
 			}),
 			Result("secret ref missing", func(ctx MockContext) {
 				mScope := MachineScope{
-					client:        ctx.K8sClient,
+					Client:        ctx.K8sClient,
 					Machine:       &clusterv1.Machine{},
 					LinodeMachine: &infrav1alpha1.LinodeMachine{},
 				}
@@ -370,7 +370,7 @@
 		),
 		Result("error", func(ctx MockContext) {
 			mScope := MachineScope{
-				client: ctx.K8sClient,
+				Client: ctx.K8sClient,
 				Machine: &clusterv1.Machine{
 					Spec: clusterv1.MachineSpec{
 						Bootstrap: clusterv1.Bootstrap{
@@ -378,53 +378,7 @@
 						},
 					},
 				},
-<<<<<<< HEAD
 				LinodeMachine: &infrav1alpha1.LinodeMachine{},
-=======
-				LinodeClient:  &linodego.Client{},
-				LinodeCluster: &infrav1alpha1.LinodeCluster{},
-				LinodeMachine: &infrav1alpha1.LinodeMachine{
-					ObjectMeta: metav1.ObjectMeta{
-						Name:      "test-linode-machine",
-						Namespace: "test-namespace",
-					},
-				},
-			},
-			want:        nil,
-			expectedErr: errors.New("bootstrap data secret value key is missing for LinodeMachine test-namespace/test-linode-machine"),
-			expects: func(mock *mock.Mockk8sClient) {
-				mock.EXPECT().Get(gomock.Any(), gomock.Any(), gomock.Any()).DoAndReturn(
-					func(ctx context.Context, key types.NamespacedName, obj *corev1.Secret, opts ...client.GetOption) error {
-						cred := corev1.Secret{
-							Data: map[string][]byte{},
-						}
-						*obj = cred
-						return nil
-					},
-				)
-			},
-		},
-	}
-	for _, tt := range tests {
-		testcase := tt
-		t.Run(testcase.name, func(t *testing.T) {
-			t.Parallel()
-
-			ctrl := gomock.NewController(t)
-			defer ctrl.Finish()
-
-			mockK8sClient := mock.NewMockk8sClient(ctrl)
-			testcase.expects(mockK8sClient)
-
-			mScope := &MachineScope{
-				Client:        mockK8sClient,
-				PatchHelper:   &patch.Helper{}, // empty patch helper
-				Cluster:       testcase.fields.Cluster,
-				Machine:       testcase.fields.Machine,
-				LinodeClient:  testcase.fields.LinodeClient,
-				LinodeCluster: testcase.fields.LinodeCluster,
-				LinodeMachine: testcase.fields.LinodeMachine,
->>>>>>> d25603fa
 			}
 
 			data, err := mScope.GetBootstrapData(ctx)
