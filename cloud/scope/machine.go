package scope

import (
	"context"
	"errors"
	"fmt"

	corev1 "k8s.io/api/core/v1"
	"k8s.io/apimachinery/pkg/types"
	clusterv1 "sigs.k8s.io/cluster-api/api/v1beta1"
	"sigs.k8s.io/cluster-api/util/patch"
	"sigs.k8s.io/controller-runtime/pkg/controller/controllerutil"

	infrav1alpha1 "github.com/linode/cluster-api-provider-linode/api/v1alpha1"
)

type MachineScopeParams struct {
	Client        K8sClient
	Cluster       *clusterv1.Cluster
	Machine       *clusterv1.Machine
	LinodeCluster *infrav1alpha1.LinodeCluster
	LinodeMachine *infrav1alpha1.LinodeMachine
}

type MachineScope struct {
<<<<<<< HEAD
	client K8sClient

=======
	Client        k8sClient
>>>>>>> d25603fa
	PatchHelper   *patch.Helper
	Cluster       *clusterv1.Cluster
	Machine       *clusterv1.Machine
	LinodeClient  LinodeMachineClient
	LinodeCluster *infrav1alpha1.LinodeCluster
	LinodeMachine *infrav1alpha1.LinodeMachine
}

func validateMachineScopeParams(params MachineScopeParams) error {
	if params.Cluster == nil {
		return errors.New("cluster is required when creating a MachineScope")
	}
	if params.Machine == nil {
		return errors.New("machine is required when creating a MachineScope")
	}
	if params.LinodeCluster == nil {
		return errors.New("linodeCluster is required when creating a MachineScope")
	}
	if params.LinodeMachine == nil {
		return errors.New("linodeMachine is required when creating a MachineScope")
	}

	return nil
}

func NewMachineScope(ctx context.Context, apiKey string, params MachineScopeParams) (*MachineScope, error) {
	if err := validateMachineScopeParams(params); err != nil {
		return nil, err
	}

	// Override the controller credentials with ones from the Machine's Secret reference (if supplied).
	// Credentials will be used in the following order:
	//   1. LinodeMachine
	//   2. Owner LinodeCluster
	//   3. Controller
	var (
		credentialRef    *corev1.SecretReference
		defaultNamespace string
	)
	switch {
	case params.LinodeMachine.Spec.CredentialsRef != nil:
		credentialRef = params.LinodeMachine.Spec.CredentialsRef
		defaultNamespace = params.LinodeMachine.GetNamespace()
	case params.LinodeCluster.Spec.CredentialsRef != nil:
		credentialRef = params.LinodeCluster.Spec.CredentialsRef
		defaultNamespace = params.LinodeCluster.GetNamespace()
	default:
		// Use default (controller) credentials
	}

	if credentialRef != nil {
		data, err := getCredentialDataFromRef(ctx, params.Client, *credentialRef, defaultNamespace)
		if err != nil {
			return nil, fmt.Errorf("credentials from secret ref: %w", err)
		}
		apiKey = string(data)
	}
	linodeClient, err := CreateLinodeClient(apiKey)
	if err != nil {
		return nil, fmt.Errorf("failed to create linode client: %w", err)
	}
	linodeClient.SetRetryCount(0)

	helper, err := patch.NewHelper(params.LinodeMachine, params.Client)
	if err != nil {
		return nil, fmt.Errorf("failed to init patch helper: %w", err)
	}

	return &MachineScope{
		Client:        params.Client,
		PatchHelper:   helper,
		Cluster:       params.Cluster,
		Machine:       params.Machine,
		LinodeClient:  linodeClient,
		LinodeCluster: params.LinodeCluster,
		LinodeMachine: params.LinodeMachine,
	}, nil
}

// PatchObject persists the machine configuration and status.
func (s *MachineScope) PatchObject(ctx context.Context) error {
	return s.PatchHelper.Patch(ctx, s.LinodeMachine)
}

// Close closes the current scope persisting the machine configuration and status.
func (s *MachineScope) Close(ctx context.Context) error {
	return s.PatchObject(ctx)
}

// AddFinalizer adds a finalizer if not present and immediately patches the
// object to avoid any race conditions.
func (s *MachineScope) AddFinalizer(ctx context.Context) error {
	if controllerutil.AddFinalizer(s.LinodeMachine, infrav1alpha1.GroupVersion.String()) {
		return s.Close(ctx)
	}

	return nil
}

// GetBootstrapData returns the bootstrap data from the secret in the Machine's bootstrap.dataSecretName.
func (m *MachineScope) GetBootstrapData(ctx context.Context) ([]byte, error) {
	if m.Machine.Spec.Bootstrap.DataSecretName == nil {
		return []byte{}, fmt.Errorf(
			"bootstrap data secret is nil for LinodeMachine %s/%s",
			m.LinodeMachine.Namespace,
			m.LinodeMachine.Name,
		)
	}

	secret := &corev1.Secret{}
	key := types.NamespacedName{Namespace: m.LinodeMachine.Namespace, Name: *m.Machine.Spec.Bootstrap.DataSecretName}
	if err := m.Client.Get(ctx, key, secret); err != nil {
		return []byte{}, fmt.Errorf(
			"failed to retrieve bootstrap data secret for LinodeMachine %s/%s",
			m.LinodeMachine.Namespace,
			m.LinodeMachine.Name,
		)
	}

	value, ok := secret.Data["value"]
	if !ok {
		return []byte{}, fmt.Errorf(
			"bootstrap data secret value key is missing for LinodeMachine %s/%s",
			m.LinodeMachine.Namespace,
			m.LinodeMachine.Name,
		)
	}

	return value, nil
}<|MERGE_RESOLUTION|>--- conflicted
+++ resolved
@@ -23,12 +23,7 @@
 }
 
 type MachineScope struct {
-<<<<<<< HEAD
-	client K8sClient
-
-=======
-	Client        k8sClient
->>>>>>> d25603fa
+	Client        K8sClient
 	PatchHelper   *patch.Helper
 	Cluster       *clusterv1.Cluster
 	Machine       *clusterv1.Machine
