--- conflicted
+++ resolved
@@ -23,12 +23,7 @@
 }
 
 type MachineScope struct {
-<<<<<<< HEAD
-	Client k8sClient
-
-=======
 	Client        k8sClient
->>>>>>> e33a36a8
 	PatchHelper   *patch.Helper
 	Cluster       *clusterv1.Cluster
 	Machine       *clusterv1.Machine
