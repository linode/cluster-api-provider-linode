--- conflicted
+++ resolved
@@ -59,9 +59,6 @@
 		return nil, err
 	}
 
-<<<<<<< HEAD
-	linodeClient := CreateLinodeClient(apiKey)
-=======
 	// Override the controller credentials with ones from the VPC's Secret reference (if supplied).
 	if params.LinodeVPC.Spec.CredentialsRef != nil {
 		data, err := getCredentialDataFromRef(ctx, params.Client, *params.LinodeVPC.Spec.CredentialsRef, params.LinodeVPC.GetNamespace())
@@ -70,8 +67,7 @@
 		}
 		apiKey = string(data)
 	}
-	linodeClient := createLinodeClient(apiKey)
->>>>>>> 18ff77da
+	linodeClient := CreateLinodeClient(apiKey)
 
 	helper, err := patch.NewHelper(params.LinodeVPC, params.Client)
 	if err != nil {
