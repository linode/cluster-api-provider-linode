--- conflicted
+++ resolved
@@ -162,7 +162,6 @@
 	return nil
 }
 
-<<<<<<< HEAD
 // getAccessKeysFromSecret gets the access keys id for the OBJ buckets from a secret
 func (s *ObjectStorageBucketScope) GetAccessKeysFromSecret(ctx context.Context, secretName string, secretNamespace string) ([2]float64, error) {
 
@@ -205,13 +204,12 @@
 	}
 
 	return newKeys, nil
-
-=======
+}
+
 func (s *ObjectStorageBucketScope) ShouldGenerateAccessKeys() bool {
 	if s.Object.Status.LastKeyGeneration == nil {
 		return true
 	}
 
 	return *s.Object.Spec.KeyGeneration != *s.Object.Status.LastKeyGeneration
->>>>>>> 202ba772
 }