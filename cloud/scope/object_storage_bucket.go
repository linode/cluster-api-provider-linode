--- conflicted
+++ resolved
@@ -18,16 +18,10 @@
 )
 
 type ObjectStorageBucketScopeParams struct {
-<<<<<<< HEAD
 	Client              client.Client
 	LinodeClientFactory LinodeObjectStorageClientFactory
-	Object              *infrav1alpha1.LinodeObjectStorageBucket
+	Bucket              *infrav1alpha1.LinodeObjectStorageBucket
 	Logger              *logr.Logger
-=======
-	Client client.Client
-	Bucket *infrav1alpha1.LinodeObjectStorageBucket
-	Logger *logr.Logger
->>>>>>> f37e2915
 }
 
 type ObjectStorageBucketScope struct {
