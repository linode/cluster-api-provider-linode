--- conflicted
+++ resolved
@@ -62,13 +62,10 @@
 		}
 		apiKey = string(data)
 	}
-<<<<<<< HEAD
-=======
-	linodeClient, err := createLinodeClient(apiKey)
+	linodeClient, err := params.LinodeClientBuilder(apiKey)
 	if err != nil {
 		return nil, fmt.Errorf("failed to create linode client: %w", err)
 	}
->>>>>>> d209f9dd
 
 	bucketPatchHelper, err := patch.NewHelper(params.Bucket, params.Client)
 	if err != nil {
@@ -79,7 +76,7 @@
 		client:            params.Client,
 		Bucket:            params.Bucket,
 		Logger:            *params.Logger,
-		LinodeClient:      params.LinodeClientBuilder(apiKey),
+		LinodeClient:      linodeClient,
 		BucketPatchHelper: bucketPatchHelper,
 	}, nil
 }
