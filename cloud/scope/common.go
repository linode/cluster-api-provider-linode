package scope

import (
	"context"
	"errors"
	"fmt"
	"net/http"

	"github.com/linode/linodego"
	"golang.org/x/oauth2"
	corev1 "k8s.io/api/core/v1"
	"sigs.k8s.io/controller-runtime/pkg/client"

	"github.com/linode/cluster-api-provider-linode/version"
)

<<<<<<< HEAD
func CreateLinodeClient(apiKey string) *linodego.Client {
=======
func createLinodeClient(apiKey string) (*linodego.Client, error) {
	if apiKey == "" {
		return nil, errors.New("missing Linode API key")
	}

>>>>>>> d209f9dd
	tokenSource := oauth2.StaticTokenSource(&oauth2.Token{AccessToken: apiKey})

	oauth2Client := &http.Client{
		Transport: &oauth2.Transport{
			Source: tokenSource,
		},
	}
	linodeClient := linodego.NewClient(oauth2Client)

	linodeClient.SetUserAgent(fmt.Sprintf("CAPL/%s", version.GetVersion()))

	return &linodeClient, nil
}

func getCredentialDataFromRef(ctx context.Context, crClient k8sClient, credentialsRef corev1.SecretReference, defaultNamespace string) ([]byte, error) {
	secretRef := client.ObjectKey{
		Name:      credentialsRef.Name,
		Namespace: credentialsRef.Namespace,
	}
	if secretRef.Namespace == "" {
		secretRef.Namespace = defaultNamespace
	}

	var credSecret corev1.Secret
	if err := crClient.Get(ctx, secretRef, &credSecret); err != nil {
		return nil, fmt.Errorf("get credentials secret %s/%s: %w", secretRef.Namespace, secretRef.Name, err)
	}

	// TODO: This key is hard-coded (for now) to match the externally-managed `manager-credentials` Secret.
	rawData, ok := credSecret.Data["apiToken"]
	if !ok {
		return nil, fmt.Errorf("no apiToken key in credentials secret %s/%s", secretRef.Namespace, secretRef.Name)
	}

	return rawData, nil
}<|MERGE_RESOLUTION|>--- conflicted
+++ resolved
@@ -14,15 +14,11 @@
 	"github.com/linode/cluster-api-provider-linode/version"
 )
 
-<<<<<<< HEAD
-func CreateLinodeClient(apiKey string) *linodego.Client {
-=======
-func createLinodeClient(apiKey string) (*linodego.Client, error) {
+func CreateLinodeClient(apiKey string) (*linodego.Client, error) {
 	if apiKey == "" {
 		return nil, errors.New("missing Linode API key")
 	}
 
->>>>>>> d209f9dd
 	tokenSource := oauth2.StaticTokenSource(&oauth2.Token{AccessToken: apiKey})
 
 	oauth2Client := &http.Client{
