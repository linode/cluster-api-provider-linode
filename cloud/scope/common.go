package scope

import (
	"context"
	"errors"
	"fmt"
	"net/http"

	"github.com/linode/linodego"
	"golang.org/x/oauth2"
	corev1 "k8s.io/api/core/v1"
	"sigs.k8s.io/cluster-api/util/patch"
	"sigs.k8s.io/controller-runtime/pkg/client"

	"github.com/linode/cluster-api-provider-linode/version"
)

<<<<<<< HEAD
type patchNewHelper func(obj client.Object, crClient client.Client) (*patch.Helper, error)

func createLinodeClient(apiKey string) *linodego.Client {
=======
func createLinodeClient(apiKey string) (*linodego.Client, error) {
	if apiKey == "" {
		return nil, errors.New("missing Linode API key")
	}

>>>>>>> a9100c48
	tokenSource := oauth2.StaticTokenSource(&oauth2.Token{AccessToken: apiKey})

	oauth2Client := &http.Client{
		Transport: &oauth2.Transport{
			Source: tokenSource,
		},
	}
	linodeClient := linodego.NewClient(oauth2Client)

	linodeClient.SetUserAgent(fmt.Sprintf("CAPL/%s", version.GetVersion()))

	return &linodeClient, nil
}

func getCredentialDataFromRef(ctx context.Context, crClient k8sClient, credentialsRef corev1.SecretReference, defaultNamespace string) ([]byte, error) {
	secretRef := client.ObjectKey{
		Name:      credentialsRef.Name,
		Namespace: credentialsRef.Namespace,
	}
	if secretRef.Namespace == "" {
		secretRef.Namespace = defaultNamespace
	}

	var credSecret corev1.Secret
	if err := crClient.Get(ctx, secretRef, &credSecret); err != nil {
		return nil, fmt.Errorf("get credentials secret %s/%s: %w", secretRef.Namespace, secretRef.Name, err)
	}

	// TODO: This key is hard-coded (for now) to match the externally-managed `manager-credentials` Secret.
	rawData, ok := credSecret.Data["apiToken"]
	if !ok {
		return nil, fmt.Errorf("no apiToken key in credentials secret %s/%s", secretRef.Namespace, secretRef.Name)
	}

	return rawData, nil
}<|MERGE_RESOLUTION|>--- conflicted
+++ resolved
@@ -15,17 +15,13 @@
 	"github.com/linode/cluster-api-provider-linode/version"
 )
 
-<<<<<<< HEAD
 type patchNewHelper func(obj client.Object, crClient client.Client) (*patch.Helper, error)
 
-func createLinodeClient(apiKey string) *linodego.Client {
-=======
 func createLinodeClient(apiKey string) (*linodego.Client, error) {
 	if apiKey == "" {
 		return nil, errors.New("missing Linode API key")
 	}
 
->>>>>>> a9100c48
 	tokenSource := oauth2.StaticTokenSource(&oauth2.Token{AccessToken: apiKey})
 
 	oauth2Client := &http.Client{
