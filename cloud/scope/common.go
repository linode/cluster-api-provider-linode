--- conflicted
+++ resolved
@@ -15,13 +15,9 @@
 	"github.com/linode/cluster-api-provider-linode/version"
 )
 
-<<<<<<< HEAD
-func CreateLinodeClient(apiKey string) (*linodego.Client, error) {
-=======
 type patchNewHelper func(obj client.Object, crClient client.Client) (*patch.Helper, error)
 
-func createLinodeClient(apiKey string) (*linodego.Client, error) {
->>>>>>> 01a0179d
+func CreateLinodeClient(apiKey string) (*linodego.Client, error) {
 	if apiKey == "" {
 		return nil, errors.New("missing Linode API key")
 	}
