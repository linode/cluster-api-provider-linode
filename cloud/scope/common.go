package scope

import (
	"context"
	"errors"
	"fmt"
	"net/http"

	"github.com/linode/linodego"
	"golang.org/x/oauth2"
	corev1 "k8s.io/api/core/v1"
	"sigs.k8s.io/cluster-api/util/patch"
	"sigs.k8s.io/controller-runtime/pkg/client"

	"github.com/linode/cluster-api-provider-linode/version"
)

<<<<<<< HEAD
type patchHelper func(obj client.Object, crClient client.Client) (*patch.Helper, error)
=======
type patchNewHelper func(obj client.Object, crClient client.Client) (*patch.Helper, error)
>>>>>>> 10b9af60

func createLinodeClient(apiKey string) (*linodego.Client, error) {
	if apiKey == "" {
		return nil, errors.New("missing Linode API key")
	}

	tokenSource := oauth2.StaticTokenSource(&oauth2.Token{AccessToken: apiKey})

	oauth2Client := &http.Client{
		Transport: &oauth2.Transport{
			Source: tokenSource,
		},
	}
	linodeClient := linodego.NewClient(oauth2Client)

	linodeClient.SetUserAgent(fmt.Sprintf("CAPL/%s", version.GetVersion()))

	return &linodeClient, nil
}

func getCredentialDataFromRef(ctx context.Context, crClient k8sClient, credentialsRef corev1.SecretReference, defaultNamespace string) ([]byte, error) {
	secretRef := client.ObjectKey{
		Name:      credentialsRef.Name,
		Namespace: credentialsRef.Namespace,
	}
	if secretRef.Namespace == "" {
		secretRef.Namespace = defaultNamespace
	}

	var credSecret corev1.Secret
	if err := crClient.Get(ctx, secretRef, &credSecret); err != nil {
		return nil, fmt.Errorf("get credentials secret %s/%s: %w", secretRef.Namespace, secretRef.Name, err)
	}

	// TODO: This key is hard-coded (for now) to match the externally-managed `manager-credentials` Secret.
	rawData, ok := credSecret.Data["apiToken"]
	if !ok {
		return nil, fmt.Errorf("no apiToken key in credentials secret %s/%s", secretRef.Namespace, secretRef.Name)
	}

	return rawData, nil
}<|MERGE_RESOLUTION|>--- conflicted
+++ resolved
@@ -15,11 +15,7 @@
 	"github.com/linode/cluster-api-provider-linode/version"
 )
 
-<<<<<<< HEAD
-type patchHelper func(obj client.Object, crClient client.Client) (*patch.Helper, error)
-=======
 type patchNewHelper func(obj client.Object, crClient client.Client) (*patch.Helper, error)
->>>>>>> 10b9af60
 
 func createLinodeClient(apiKey string) (*linodego.Client, error) {
 	if apiKey == "" {
