--- conflicted
+++ resolved
@@ -29,15 +29,9 @@
 
 renderTestCase:
 	@D="$$(mktemp -d)" ;\
-<<<<<<< HEAD
-	mkdir -p "$$D/step" ;\
-	envsubst -i "$$TPL" -o "$$D/step/00-step.yaml" ;\
-	echo "$$D\c"
-=======
 	mkdir -p "$$D/case" ;\
 	$(BIN_DIR)/envsubst -i "$$TPL" -o "$$D/case/00-case.yaml" ;\
-	echo -n "$$D"
->>>>>>> 9809fafd
+	echo "$$D\c"
 
 renderManifest:
 	@echo $(shell make --no-print-directory renderTestCase)/case/00-case.yaml
