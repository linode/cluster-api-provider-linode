--- conflicted
+++ resolved
@@ -20,13 +20,10 @@
 # default, aiding admins in cluster management. Those roles are
 # not used by the Project itself. You can comment the following lines
 # if you do not want those helpers be installed with your Project.
-<<<<<<< HEAD
 - linodeobjectstoragekey_editor_role.yaml
 - linodeobjectstoragekey_viewer_role.yaml
-=======
 - linodeobjectstoragebucket_editor_role.yaml
 - linodeobjectstoragebucket_viewer_role.yaml
->>>>>>> bd77f693
 - linodemachinetemplate_editor_role.yaml
 - linodemachinetemplate_viewer_role.yaml
 - linodeclustertemplate_editor_role.yaml
