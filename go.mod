--- conflicted
+++ resolved
@@ -1,6 +1,7 @@
 module github.com/linode/cluster-api-provider-linode
 
-go 1.22
+go 1.22.0
+
 toolchain go1.22.2
 
 require (
@@ -14,23 +15,13 @@
 	go.uber.org/mock v0.4.0
 	go4.org/netipx v0.0.0-20231129151722-fdeea329fbba
 	golang.org/x/mod v0.17.0
-<<<<<<< HEAD
 	golang.org/x/oauth2 v0.20.0
 	k8s.io/api v0.30.1
 	k8s.io/apimachinery v0.30.1
 	k8s.io/client-go v0.30.1
 	k8s.io/utils v0.0.0-20231127182322-b307cd553661
 	sigs.k8s.io/cluster-api v1.7.2
-	sigs.k8s.io/controller-runtime v0.17.3
-=======
-	golang.org/x/oauth2 v0.19.0
-	k8s.io/api v0.30.0
-	k8s.io/apimachinery v0.30.0
-	k8s.io/client-go v0.30.0
-	k8s.io/utils v0.0.0-20231127182322-b307cd553661
-	sigs.k8s.io/cluster-api v1.7.1
 	sigs.k8s.io/controller-runtime v0.18.0
->>>>>>> fd7b5e3f
 	sigs.k8s.io/yaml v1.4.0
 )
 
@@ -86,12 +77,7 @@
 	gopkg.in/ini.v1 v1.67.0 // indirect
 	gopkg.in/yaml.v2 v2.4.0 // indirect
 	gopkg.in/yaml.v3 v3.0.1 // indirect
-<<<<<<< HEAD
-	k8s.io/apiextensions-apiserver v0.29.3 // indirect
-	k8s.io/component-base v0.29.3 // indirect
-=======
 	k8s.io/apiextensions-apiserver v0.30.0 // indirect
->>>>>>> fd7b5e3f
 	k8s.io/klog/v2 v2.120.1 // indirect
 	k8s.io/kube-openapi v0.0.0-20240228011516-70dd3763d340 // indirect
 	sigs.k8s.io/json v0.0.0-20221116044647-bc3834ca7abd // indirect
