--- conflicted
+++ resolved
@@ -139,13 +139,8 @@
 ##@ Testing:
 
 .PHONY: test
-<<<<<<< HEAD
-test: manifests generate fmt vet envtest ## Run tests.
+test: generate fmt vet envtest ## Run tests.
 	KUBEBUILDER_ASSETS="$(shell $(ENVTEST) use $(ENVTEST_K8S_VERSION) --bin-dir $(CACHE_BIN) -p path)" go test -race -timeout 60s ./... -coverprofile cover.out
-=======
-test: generate fmt vet envtest ## Run tests.
-	KUBEBUILDER_ASSETS="$(shell $(ENVTEST) use $(ENVTEST_K8S_VERSION) --bin-dir $(LOCALBIN) -p path)" go test -race -timeout 60s ./... -coverprofile cover.out
->>>>>>> 6cfe5284
 
 .PHONY: e2etest
 e2etest: generate local-deploy chainsaw
