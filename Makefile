#####################################################################
# top-level Makefile for cluster-api-provider-linode
#####################################################################
REGISTRY            ?= docker.io/linode
IMAGE_NAME          ?= cluster-api-provider-linode
CONTROLLER_IMAGE    ?= $(REGISTRY)/$(IMAGE_NAME)
TAG                 ?= dev
ENVTEST_K8S_VERSION := 1.28.0
BUILD_ARGS          := --build-arg VERSION=$(VERSION)
SHELL                = /usr/bin/env bash -o pipefail
.SHELLFLAGS          = -ec
CONTAINER_TOOL      ?= docker
MDBOOK_DEV_HOST      = 0.0.0.0
MDBOOK_DEV_PORT      = 3000
VERSION             ?= $(shell git describe --always --tag --dirty=-dev)

# ENVTEST_K8S_VERSION
# - refers to the version of kubebuilder assets to be downloaded by envtest binary.
# CONTAINER_TOOL
# - defines the container tool to be used for building images.
#   Be aware that the target commands are only tested with Docker which is
#   scaffolded by default. However, you might want to replace it to use other
#   tools. (i.e. podman)

#####################################################################
# OS / ARCH
#####################################################################
OS=$(shell uname -s | tr '[:upper:]' '[:lower:]')
ARCH=$(shell uname -m)
ARCH_SHORT=$(ARCH)
ifeq ($(ARCH_SHORT),x86_64)
ARCH_SHORT := amd64
else ifeq ($(ARCH_SHORT),aarch64)
ARCH_SHORT := arm64
endif
# Get the currently used golang install path (in GOPATH/bin, unless GOBIN is set)
ifeq (,$(shell go env GOBIN))
GOBIN=$(shell go env GOPATH)/bin
else
GOBIN=$(shell go env GOBIN)
endif

#####################################################################
##@ Build All
#####################################################################
.PHONY: all
all: build

##@ General

# The help target prints out all targets with their descriptions organized
# beneath their categories. The categories are represented by '##@' and the
# target descriptions by '##'. The awk command is responsible for reading the
# entire set of makefiles included in this invocation, looking for lines of the
# file as xyz: ## something, and then pretty-format the target and help. Then,
# if there's a line with ##@ something, that gets pretty-printed as a category.
# More info on the usage of ANSI control characters for terminal formatting:
# https://en.wikipedia.org/wiki/ANSI_escape_code#SGR_parameters
# More info on the awk command:
# http://linuxcommand.org/lc3_adv_awk.php


## --------------------------------------
## Help
## --------------------------------------

##@ Help:

.PHONY: help
help: ## Display this help.
	@awk 'BEGIN {FS = ":.*##"; printf "\nUsage:\n  make \033[36m<target>\033[0m\n"} /^[a-zA-Z_0-9-]+:.*?##/ { printf "  \033[36m%-15s\033[0m %s\n", $$1, $$2 } /^##@/ { printf "\n\033[1m%s\033[0m\n", substr($$0, 5) } ' $(MAKEFILE_LIST)

## --------------------------------------
## Generate
## --------------------------------------

##@ Generate:

.PHONY: manifests
manifests: controller-gen ## Generate WebhookConfiguration, ClusterRole and CustomResourceDefinition objects.
	$(CONTROLLER_GEN) rbac:roleName=manager-role crd webhook paths="./..." output:crd:artifacts:config=config/crd/bases

.PHONY: generate
generate: controller-gen ## Generate code containing DeepCopy, DeepCopyInto, and DeepCopyObject method implementations.
	$(CONTROLLER_GEN) object:headerFile="hack/boilerplate.go.txt" paths="./..."

<<<<<<< HEAD
.PHONY: generate-mock-client
generate-mocks: mockgen ## Generate mocks for testing.
=======
.PHONY: generate-mock
generate-mock: mockgen ## Generate mocks for the Linode API client.
>>>>>>> 3ed9ac75
	$(MOCKGEN) -source=./cloud/scope/client.go -destination ./mock/client.go -package mock

.PHONY: generate-flavors ## Generate template flavors.
generate-flavors: $(KUSTOMIZE)
	./hack/generate-flavors.sh

## --------------------------------------
## Development
## --------------------------------------

##@ Development:

.PHONY: fmt
fmt: ## Run go fmt against code.
	go fmt ./...

.PHONY: vet
vet: ## Run go vet against code.
	go vet ./...

.PHONY: gosec
gosec: ## Run gosec against code.
	docker run --rm -w /workdir -v $(PWD):/workdir securego/gosec:2.19.0 -exclude-dir=bin -exclude-generated ./...

.PHONY: lint
lint: ## Run lint against code.
	docker run --rm -w /workdir -v $(PWD):/workdir golangci/golangci-lint:v1.56.1 golangci-lint run -c .golangci.yml

.PHONY: nilcheck
nilcheck: nilaway ## Run nil check against code.
	go list ./... | xargs -I {} -d '\n' nilaway -include-pkgs {} ./...

.PHONY: vulncheck
vulncheck: govulncheck ## Run vulnerability check against code.
	govulncheck ./...

.PHONY: docs
docs:
	@cd docs && mdbook serve -n $(MDBOOK_DEV_HOST) -p $(MDBOOK_DEV_PORT)

## --------------------------------------
## Testing
## --------------------------------------

##@ Testing:

.PHONY: test
test: manifests generate fmt vet envtest ## Run tests.
	KUBEBUILDER_ASSETS="$(shell $(ENVTEST) use $(ENVTEST_K8S_VERSION) --bin-dir $(LOCALBIN) -p path)" go test -race -timeout 60s ./... -coverprofile cover.out

.PHONY: e2etest
e2etest:
	make --no-print-directory _e2etest # Workaround to force the flag on Github Action

local-deploy: kind ctlptl tilt kuttl chainsaw kustomize clusterctl
	@echo -n "LINODE_TOKEN=$(LINODE_TOKEN)" > config/default/.env.linode
	$(CTLPTL) apply -f .tilt/ctlptl-config.yaml
	$(TILT) ci --timeout 240s -f Tiltfile

_e2etest: manifests generate local-deploy
	ROOT_DIR="$(PWD)" $(KUTTL) test --config e2e/kuttl-config.yaml

.PHONY: chainsaw-test
chainsaw-test: manifests generate local-deploy
	$(CHAINSAW) test ./e2e/linodecluster-controller ./e2e/linodemachine-controller

## --------------------------------------
## Build
## --------------------------------------

##@ Build:

.PHONY: build
build: manifests generate fmt vet ## Build manager binary.
	go build -ldflags="-X github.com/linode/cluster-api-provider-linode/version.version=$(VERSION)" -o bin/manager cmd/main.go

# If you wish to build the manager image targeting other platforms you can use the --platform flag.
# (i.e. docker build --platform linux/arm64). However, you must enable docker buildKit for it.
# More info: https://docs.docker.com/develop/develop-images/build_enhancements/
.PHONY: docker-build
docker-build: ## Build docker image with the manager.
	$(CONTAINER_TOOL) build $(BUILD_ARGS) . -t $(CONTROLLER_IMAGE):$(VERSION)

.PHONY: docker-push
docker-push: ## Push docker image with the manager.
	$(CONTAINER_TOOL) push $(CONTROLLER_IMAGE):$(VERSION)

# PLATFORMS defines the target platforms for the manager image be built to provide support to multiple
# architectures. (i.e. make docker-buildx IMG=myregistry/mypoperator:0.0.1). To use this option you need to:
# - be able to use docker buildx. More info: https://docs.docker.com/build/buildx/
# - have enabled BuildKit. More info: https://docs.docker.com/develop/develop-images/build_enhancements/
# - be able to push the image to your registry (i.e. if you do not set a valid value via IMG=<myregistry/image:<tag>> then the export will fail)
# To adequately provide solutions that are compatible with multiple platforms, you should consider using this option.
PLATFORMS ?= linux/arm64,linux/amd64,linux/s390x,linux/ppc64le
.PHONY: docker-buildx
docker-buildx: ## Build and push docker image for the manager for cross-platform support
	# copy existing Dockerfile and insert --platform=${BUILDPLATFORM} into Dockerfile.cross, and preserve the original Dockerfile
	sed -e '1 s/\(^FROM\)/FROM --platform=\$$\{BUILDPLATFORM\}/; t' -e ' 1,// s//FROM --platform=\$$\{BUILDPLATFORM\}/' Dockerfile > Dockerfile.cross
	- $(CONTAINER_TOOL) buildx create --name project-v3-builder
	$(CONTAINER_TOOL) buildx use project-v3-builder
	- $(CONTAINER_TOOL) buildx build $(BUILD_ARGS) --push --platform=$(PLATFORMS) --tag $(CONTROLLER_IMAGE):$(VERSION) -f Dockerfile.cross .
	- $(CONTAINER_TOOL) buildx rm project-v3-builder
	rm Dockerfile.cross

## --------------------------------------
## Deployment
## --------------------------------------

##@ Deployment:

ifndef ignore-not-found
  ignore-not-found = false
endif

.PHONY: tilt-cluster
tilt-cluster: ctlptl tilt kind clusterctl
	@echo -n "LINODE_TOKEN=$(LINODE_TOKEN)" > config/default/.env.linode
	$(CTLPTL) apply -f .tilt/ctlptl-config.yaml
	$(TILT) up --stream

## --------------------------------------
## Release
## --------------------------------------

##@ Release:

RELEASE_DIR ?= release

.PHONY: release
release: $(KUSTOMIZE) clean-release set-manifest-image release-manifests generate-flavors release-templates release-metadata clean-release-git

$(RELEASE_DIR):
	mkdir -p $(RELEASE_DIR)/

.PHONY: release-metadata
release-metadata: $(RELEASE_DIR)
	cp metadata.yaml $(RELEASE_DIR)/metadata.yaml

.PHONY: release-templates
release-templates: $(RELEASE_DIR)
	mv templates/cluster-template* $(RELEASE_DIR)/
	mv templates/clusterclass* $(RELEASE_DIR)/

.PHONY: set-manifest-image
set-manifest-image: ## Update kustomize image patch file for default resource.
	sed -i'' -e 's@image: .*@image: '"$(REGISTRY)/$(IMAGE_NAME):$(VERSION)"'@' ./config/default/manager_image_patch.yaml

.PHONY: release-manifests
release-manifests: $(KUSTOMIZE) $(RELEASE_DIR)
	$(KUSTOMIZE) build config/default > $(RELEASE_DIR)/infrastructure-components.yaml

.PHONY: local-release
local-release:
	RELEASE_DIR=infrastructure-linode/0.0.0 $(MAKE) release
	$(MAKE) clean-release-git

## --------------------------------------
## Cleanup
## --------------------------------------

##@ Cleanup:

.PHONY: clean
clean:
	rm -rf $(LOCALBIN)

.PHONY: clean-release-git
clean-release-git: ## Restores the git files usually modified during a release
	git restore config/default/*manager_image_patch.yaml

.PHONY: clean-release
clean-release: clean-release-git
	rm -rf $(RELEASE_DIR)

## --------------------------------------
## Build Dependencies
## --------------------------------------

##@ Build Dependencies:

## Location to install dependencies to

# Use CACHE_BIN for tools that cannot use devbox and LOCALBIN for tools that can use either method
CACHE_BIN ?= $(CURDIR)/bin
LOCALBIN ?= $(CACHE_BIN)

DEVBOX_BIN ?= $(DEVBOX_PACKAGES_DIR)/bin

# if the $DEVBOX_PACKAGES_DIR env variable exists that means we are within a devbox shell and can safely
# use devbox's bin for our tools
ifdef DEVBOX_PACKAGES_DIR
	LOCALBIN = $(DEVBOX_BIN)
endif

export PATH := $(CACHE_BIN):$(PATH)
$(LOCALBIN):
	mkdir -p $(LOCALBIN)

## --------------------------------------
## Tooling Binaries
## --------------------------------------

##@ Tooling Binaries:
# setup-envtest does not have devbox support so always use CACHE_BIN

KUBECTL        ?= kubectl
KUSTOMIZE      ?= $(LOCALBIN)/kustomize
CTLPTL         ?= $(LOCALBIN)/ctlptl
CLUSTERCTL     ?= $(LOCALBIN)/clusterctl
CONTROLLER_GEN ?= $(CACHE_BIN)/controller-gen
TILT           ?= $(LOCALBIN)/tilt
KIND           ?= $(LOCALBIN)/kind
KUTTL          ?= $(LOCALBIN)/kubectl-kuttl
CHAINSAW       ?= $(CACHE_BIN)/chainsaw
ENVTEST        ?= $(CACHE_BIN)/setup-envtest
HUSKY          ?= $(LOCALBIN)/husky
NILAWAY        ?= $(LOCALBIN)/nilaway
GOVULNC        ?= $(LOCALBIN)/govulncheck
MOCKGEN        ?= $(LOCALBIN)/mockgen

## Tool Versions
KUSTOMIZE_VERSION        ?= v5.1.1
CTLPTL_VERSION           ?= v0.8.25
CLUSTERCTL_VERSION       ?= v1.5.3
CONTROLLER_TOOLS_VERSION ?= v0.14.0
TILT_VERSION             ?= 0.33.6
KIND_VERSION             ?= 0.20.0
KUTTL_VERSION            ?= 0.15.0
CHAINSAW_VERSION         ?= v0.1.7
HUSKY_VERSION            ?= v0.2.16
NILAWAY_VERSION          ?= latest
GOVULNC_VERSION          ?= v1.0.1
MOCKGEN_VERSION          ?= v0.4.0

.PHONY: tools
tools: $(KUSTOMIZE) $(CTLPTL) $(CLUSTERCTL) $(CONTROLLER_GEN) $(TILT) $(KIND) $(KUTTL) $(CHAINSAW) $(ENVTEST) $(HUSKY) $(NILAWAY) $(GOVULNC) $(MOCKGEN)

.PHONY: kustomize
kustomize: $(KUSTOMIZE) ## Download kustomize locally if necessary.
$(KUSTOMIZE): $(LOCALBIN)
	GOBIN=$(LOCALBIN) GO111MODULE=on go install sigs.k8s.io/kustomize/kustomize/v5@$(KUSTOMIZE_VERSION)

.PHONY: ctlptl
ctlptl: $(CTLPTL) ## Download ctlptl locally if necessary.
$(CTLPTL): $(LOCALBIN)
	GOBIN=$(LOCALBIN) go install github.com/tilt-dev/ctlptl/cmd/ctlptl@$(CTLPTL_VERSION)

.PHONY: clusterctl
clusterctl: $(CLUSTERCTL) ## Download clusterctl locally if necessary.
$(CLUSTERCTL): $(LOCALBIN)
	curl -fsSL https://github.com/kubernetes-sigs/cluster-api/releases/download/$(CLUSTERCTL_VERSION)/clusterctl-$(OS)-$(ARCH_SHORT) -o $(CLUSTERCTL)
	chmod +x $(CLUSTERCTL)

.PHONY: controller-gen
controller-gen: $(CONTROLLER_GEN) ## Download controller-gen locally if necessary.
$(CONTROLLER_GEN): $(LOCALBIN)
	GOBIN=$(CACHE_BIN) go install sigs.k8s.io/controller-tools/cmd/controller-gen@$(CONTROLLER_TOOLS_VERSION)


.PHONY: tilt
tilt: $(TILT) ## Download tilt locally if necessary.
$(TILT): $(LOCALBIN)
	TILT_OS=$(OS); \
	if [ $$TILT_OS = "darwin" ]; then \
		TILT_OS=mac; \
	fi; \
	curl -fsSL https://github.com/tilt-dev/tilt/releases/download/v$(TILT_VERSION)/tilt.$(TILT_VERSION).$$TILT_OS.$(ARCH).tar.gz | tar -xzvm -C $(LOCALBIN) tilt

.PHONY: kind
kind: $(KIND) ## Download kind locally if necessary.
$(KIND): $(LOCALBIN)
	curl -Lso $(KIND) https://github.com/kubernetes-sigs/kind/releases/download/v$(KIND_VERSION)/kind-$(OS)-$(ARCH_SHORT)
	chmod +x $(KIND)

.PHONY: kuttl
kuttl: $(KUTTL) ## Download kuttl locally if necessary.
$(KUTTL): $(LOCALBIN)
	curl -Lso $(KUTTL) https://github.com/kudobuilder/kuttl/releases/download/v$(KUTTL_VERSION)/kubectl-kuttl_$(KUTTL_VERSION)_$(OS)_$(ARCH)
	chmod +x $(KUTTL)

.PHONY: chainsaw
chainsaw: $(CHAINSAW) ## Download chainsaw locally if necessary.
$(CHAINSAW): $(CACHE_BIN)
	GOBIN=$(CACHE_BIN) go install github.com/kyverno/chainsaw@$(CHAINSAW_VERSION)

.PHONY: envtest
envtest: $(ENVTEST) ## Download setup-envtest locally if necessary.
$(ENVTEST): $(LOCALBIN)
	GOBIN=$(CACHE_BIN) go install sigs.k8s.io/controller-runtime/tools/setup-envtest@latest

.PHONY: husky
husky: $(HUSKY) ## Download husky locally if necessary.
	@echo Execute install command to enable git hooks: ./bin/husky install
	@echo Set any value for SKIP_GIT_PUSH_HOOK env variable to skip git hook execution.
$(HUSKY): $(LOCALBIN)
	GOBIN=$(LOCALBIN) go install github.com/automation-co/husky@$(HUSKY_VERSION)

.PHONY: nilaway
nilaway: $(NILAWAY) ## Download nilaway locally if necessary.
$(NILAWAY): $(LOCALBIN)
	GOBIN=$(LOCALBIN) go install go.uber.org/nilaway/cmd/nilaway@$(NILAWAY_VERSION)

.PHONY: govulncheck
govulncheck: $(GOVULNC) ## Download govulncheck locally if necessary.
$(GOVULNC): $(LOCALBIN)
	GOBIN=$(LOCALBIN) go install golang.org/x/vuln/cmd/govulncheck@$(GOVULNC_VERSION)

.PHONY: mockgen
mockgen: $(MOCKGEN) ## Download mockgen locally if necessary.
$(MOCKGEN): $(LOCALBIN)
	GOBIN=$(LOCALBIN) go install go.uber.org/mock/mockgen@$(MOCKGEN_VERSION)<|MERGE_RESOLUTION|>--- conflicted
+++ resolved
@@ -84,13 +84,8 @@
 generate: controller-gen ## Generate code containing DeepCopy, DeepCopyInto, and DeepCopyObject method implementations.
 	$(CONTROLLER_GEN) object:headerFile="hack/boilerplate.go.txt" paths="./..."
 
-<<<<<<< HEAD
-.PHONY: generate-mock-client
-generate-mocks: mockgen ## Generate mocks for testing.
-=======
 .PHONY: generate-mock
 generate-mock: mockgen ## Generate mocks for the Linode API client.
->>>>>>> 3ed9ac75
 	$(MOCKGEN) -source=./cloud/scope/client.go -destination ./mock/client.go -package mock
 
 .PHONY: generate-flavors ## Generate template flavors.
