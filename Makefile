#####################################################################
# top-level Makefile for cluster-api-provider-linode
#####################################################################
REGISTRY            ?= docker.io/linode
IMAGE_NAME          ?= cluster-api-provider-linode
CONTROLLER_IMAGE    ?= $(REGISTRY)/$(IMAGE_NAME)
TAG                 ?= dev
ENVTEST_K8S_VERSION := 1.28.0
BUILD_ARGS          := --build-arg VERSION=$(VERSION)
SHELL                = /usr/bin/env bash -o pipefail
.SHELLFLAGS          = -ec
CONTAINER_TOOL      ?= docker
MDBOOK_DEV_HOST      = 0.0.0.0
MDBOOK_DEV_PORT      = 3000
VERSION             ?= $(shell git describe --always --tag --dirty=-dev)

# ENVTEST_K8S_VERSION
# - refers to the version of kubebuilder assets to be downloaded by envtest binary.
# CONTAINER_TOOL
# - defines the container tool to be used for building images.
#   Be aware that the target commands are only tested with Docker which is
#   scaffolded by default. However, you might want to replace it to use other
#   tools. (i.e. podman)

#####################################################################
# OS / ARCH
#####################################################################
OS=$(shell uname -s | tr '[:upper:]' '[:lower:]')
ARCH=$(shell uname -m)
ARCH_SHORT=$(ARCH)
ifeq ($(ARCH_SHORT),x86_64)
ARCH_SHORT := amd64
else ifeq ($(ARCH_SHORT),aarch64)
ARCH_SHORT := arm64
endif
# Get the currently used golang install path (in GOPATH/bin, unless GOBIN is set)
ifeq (,$(shell go env GOBIN))
GOBIN=$(shell go env GOPATH)/bin
else
GOBIN=$(shell go env GOBIN)
endif

#####################################################################
##@ Build All
#####################################################################
.PHONY: all
all: build

##@ General

# The help target prints out all targets with their descriptions organized
# beneath their categories. The categories are represented by '##@' and the
# target descriptions by '##'. The awk command is responsible for reading the
# entire set of makefiles included in this invocation, looking for lines of the
# file as xyz: ## something, and then pretty-format the target and help. Then,
# if there's a line with ##@ something, that gets pretty-printed as a category.
# More info on the usage of ANSI control characters for terminal formatting:
# https://en.wikipedia.org/wiki/ANSI_escape_code#SGR_parameters
# More info on the awk command:
# http://linuxcommand.org/lc3_adv_awk.php


## --------------------------------------
## Help
## --------------------------------------

##@ Help:

.PHONY: help
help: ## Display this help.
	@awk 'BEGIN {FS = ":.*##"; printf "\nUsage:\n  make \033[36m<target>\033[0m\n"} /^[a-zA-Z_0-9-]+:.*?##/ { printf "  \033[36m%-15s\033[0m %s\n", $$1, $$2 } /^##@/ { printf "\n\033[1m%s\033[0m\n", substr($$0, 5) } ' $(MAKEFILE_LIST)

## --------------------------------------
## Generate
## --------------------------------------

##@ Generate:

.PHONY: manifests
manifests: controller-gen ## Generate WebhookConfiguration, ClusterRole and CustomResourceDefinition objects.
	$(CONTROLLER_GEN) rbac:roleName=manager-role crd webhook paths="./..." output:crd:artifacts:config=config/crd/bases

.PHONY: generate
generate: controller-gen ## Generate code containing DeepCopy, DeepCopyInto, and DeepCopyObject method implementations.
	$(CONTROLLER_GEN) object:headerFile="hack/boilerplate.go.txt" paths="./..."

.PHONY: generate-mock-client
generate-mock-client: mockgen ## Generate mocks for the Linode API client.
	$(MOCKGEN) -source=./cloud/scope/client.go -destination ./mock/mock_client.go -package mockobjects

.PHONY: generate-flavors ## Generate template flavors.
generate-flavors: $(KUSTOMIZE)
	./hack/generate-flavors.sh

## --------------------------------------
## Development
## --------------------------------------

##@ Development:

.PHONY: fmt
fmt: ## Run go fmt against code.
	go fmt ./...

.PHONY: vet
vet: ## Run go vet against code.
	go vet ./...

.PHONY: gosec
gosec: ## Run gosec against code.
	docker run --rm -w /workdir -v $(PWD):/workdir securego/gosec:2.19.0 -exclude-dir=bin -exclude-generated ./...

.PHONY: lint
lint: ## Run lint against code.
	docker run --rm -w /workdir -v $(PWD):/workdir golangci/golangci-lint:v1.56.1 golangci-lint run -c .golangci.yml

.PHONY: nilcheck
nilcheck: nilaway ## Run nil check against code.
	go list ./... | xargs -I {} -d '\n' nilaway -include-pkgs {} ./...

.PHONY: vulncheck
vulncheck: govulncheck ## Run vulnerability check against code.
	govulncheck ./...

.PHONY: docs
docs:
	@cd docs && mdbook serve -n $(MDBOOK_DEV_HOST) -p $(MDBOOK_DEV_PORT)

## --------------------------------------
## Testing
## --------------------------------------

##@ Testing:

.PHONY: test
test: manifests generate fmt vet envtest ## Run tests.
	KUBEBUILDER_ASSETS="$(shell $(ENVTEST) use $(ENVTEST_K8S_VERSION) --bin-dir $(LOCALBIN) -p path)" go test -race -timeout 60s ./... -coverprofile cover.out

.PHONY: e2etest
e2etest:
	make --no-print-directory _e2etest # Workaround to force the flag on Github Action

local-deploy: kind ctlptl tilt kuttl chainsaw kustomize clusterctl
	@echo -n "LINODE_TOKEN=$(LINODE_TOKEN)" > config/default/.env.linode
	$(CTLPTL) apply -f .tilt/ctlptl-config.yaml
	$(TILT) ci --timeout 240s -f Tiltfile

_e2etest: manifests generate local-deploy
	ROOT_DIR="$(PWD)" $(KUTTL) test --config e2e/kuttl-config.yaml

.PHONY: chainsaw-test
chainsaw-test: manifests generate local-deploy
	$(CHAINSAW) test ./e2e/linodecluster-controller

## --------------------------------------
## Build
## --------------------------------------

##@ Build:

.PHONY: build
build: manifests generate fmt vet ## Build manager binary.
	go build -ldflags="-X github.com/linode/cluster-api-provider-linode/version.version=$(VERSION)" -o bin/manager cmd/main.go

# If you wish to build the manager image targeting other platforms you can use the --platform flag.
# (i.e. docker build --platform linux/arm64). However, you must enable docker buildKit for it.
# More info: https://docs.docker.com/develop/develop-images/build_enhancements/
.PHONY: docker-build
docker-build: ## Build docker image with the manager.
	$(CONTAINER_TOOL) build $(BUILD_ARGS) . -t $(CONTROLLER_IMAGE):$(VERSION)

.PHONY: docker-push
docker-push: ## Push docker image with the manager.
	$(CONTAINER_TOOL) push $(CONTROLLER_IMAGE):$(VERSION)

# PLATFORMS defines the target platforms for the manager image be built to provide support to multiple
# architectures. (i.e. make docker-buildx IMG=myregistry/mypoperator:0.0.1). To use this option you need to:
# - be able to use docker buildx. More info: https://docs.docker.com/build/buildx/
# - have enabled BuildKit. More info: https://docs.docker.com/develop/develop-images/build_enhancements/
# - be able to push the image to your registry (i.e. if you do not set a valid value via IMG=<myregistry/image:<tag>> then the export will fail)
# To adequately provide solutions that are compatible with multiple platforms, you should consider using this option.
PLATFORMS ?= linux/arm64,linux/amd64,linux/s390x,linux/ppc64le
.PHONY: docker-buildx
docker-buildx: ## Build and push docker image for the manager for cross-platform support
	# copy existing Dockerfile and insert --platform=${BUILDPLATFORM} into Dockerfile.cross, and preserve the original Dockerfile
	sed -e '1 s/\(^FROM\)/FROM --platform=\$$\{BUILDPLATFORM\}/; t' -e ' 1,// s//FROM --platform=\$$\{BUILDPLATFORM\}/' Dockerfile > Dockerfile.cross
	- $(CONTAINER_TOOL) buildx create --name project-v3-builder
	$(CONTAINER_TOOL) buildx use project-v3-builder
	- $(CONTAINER_TOOL) buildx build $(BUILD_ARGS) --push --platform=$(PLATFORMS) --tag $(CONTROLLER_IMAGE):$(VERSION) -f Dockerfile.cross .
	- $(CONTAINER_TOOL) buildx rm project-v3-builder
	rm Dockerfile.cross

## --------------------------------------
## Deployment
## --------------------------------------

##@ Deployment:

ifndef ignore-not-found
  ignore-not-found = false
endif

.PHONY: tilt-cluster
tilt-cluster: ctlptl tilt kind clusterctl
	@echo -n "LINODE_TOKEN=$(LINODE_TOKEN)" > config/default/.env.linode
	$(CTLPTL) apply -f .tilt/ctlptl-config.yaml
	$(TILT) up --stream

## --------------------------------------
## Release
## --------------------------------------

##@ Release:

RELEASE_DIR ?= release

.PHONY: release
release: $(KUSTOMIZE) clean-release set-manifest-image release-manifests generate-flavors release-templates release-metadata clean-release-git

$(RELEASE_DIR):
	mkdir -p $(RELEASE_DIR)/

.PHONY: release-metadata
release-metadata: $(RELEASE_DIR)
	cp metadata.yaml $(RELEASE_DIR)/metadata.yaml

.PHONY: release-templates
release-templates: $(RELEASE_DIR)
	mv templates/cluster-template* $(RELEASE_DIR)/
	mv templates/clusterclass* $(RELEASE_DIR)/

.PHONY: set-manifest-image
set-manifest-image: ## Update kustomize image patch file for default resource.
	sed -i'' -e 's@image: .*@image: '"$(REGISTRY)/$(IMAGE_NAME):$(VERSION)"'@' ./config/default/manager_image_patch.yaml

.PHONY: release-manifests
release-manifests: $(KUSTOMIZE) $(RELEASE_DIR)
	$(KUSTOMIZE) build config/default > $(RELEASE_DIR)/infrastructure-components.yaml

.PHONY: local-release
local-release:
	RELEASE_DIR=infrastructure-linode/0.0.0 $(MAKE) release
	$(MAKE) clean-release-git

## --------------------------------------
## Cleanup
## --------------------------------------

##@ Cleanup:

.PHONY: clean
clean:
	rm -rf $(LOCALBIN)

.PHONY: clean-release-git
clean-release-git: ## Restores the git files usually modified during a release
	git restore config/default/*manager_image_patch.yaml

.PHONY: clean-release
clean-release: clean-release-git
	rm -rf $(RELEASE_DIR)

## --------------------------------------
## Build Dependencies
## --------------------------------------

##@ Build Dependencies:

## Location to install dependencies to

# Use CACHE_BIN for tools that cannot use devbox and LOCALBIN for tools that can use either method
CACHE_BIN ?= $(CURDIR)/bin
LOCALBIN ?= $(CACHE_BIN)

DEVBOX_BIN ?= $(DEVBOX_PACKAGES_DIR)/bin

# if the $DEVBOX_PACKAGES_DIR env variable exists that means we are within a devbox shell and can safely
# use devbox's bin for our tools
ifdef DEVBOX_PACKAGES_DIR
	LOCALBIN = $(DEVBOX_BIN)
endif

export PATH := $(CACHE_BIN):$(PATH)
$(LOCALBIN):
	mkdir -p $(LOCALBIN)

## --------------------------------------
## Tooling Binaries
## --------------------------------------

##@ Tooling Binaries:
# setup-envtest does not have devbox support so always use CACHE_BIN

KUBECTL        ?= kubectl
KUSTOMIZE      ?= $(LOCALBIN)/kustomize
CTLPTL         ?= $(LOCALBIN)/ctlptl
CLUSTERCTL     ?= $(LOCALBIN)/clusterctl
CONTROLLER_GEN ?= $(CACHE_BIN)/controller-gen
TILT           ?= $(LOCALBIN)/tilt
KIND           ?= $(LOCALBIN)/kind
KUTTL          ?= $(LOCALBIN)/kubectl-kuttl
CHAINSAW       ?= $(CACHE_BIN)/chainsaw
ENVTEST        ?= $(CACHE_BIN)/setup-envtest
HUSKY          ?= $(LOCALBIN)/husky
NILAWAY        ?= $(LOCALBIN)/nilaway
GOVULNC        ?= $(LOCALBIN)/govulncheck
MOCKGEN        ?= $(LOCALBIN)/mockgen

## Tool Versions
KUSTOMIZE_VERSION        ?= v5.1.1
CTLPTL_VERSION           ?= v0.8.25
CLUSTERCTL_VERSION       ?= v1.5.3
CONTROLLER_TOOLS_VERSION ?= v0.14.0
TILT_VERSION             ?= 0.33.6
KIND_VERSION             ?= 0.20.0
KUTTL_VERSION            ?= 0.15.0
CHAINSAW_VERSION         ?= v0.1.7
HUSKY_VERSION            ?= v0.2.16
NILAWAY_VERSION          ?= latest
GOVULNC_VERSION          ?= v1.0.1
MOCKGEN_VERSION          ?= v0.4.0

.PHONY: tools
<<<<<<< HEAD
tools: $(KUSTOMIZE) $(CTLPTL) $(CLUSTERCTL) $(CONTROLLER_GEN) $(TILT) $(KIND) $(KUTTL) $(ENVTEST) $(HUSKY) $(NILAWAY) $(GOVULNC) $(MOCKGEN)
=======
tools: $(KUSTOMIZE) $(CTLPTL) $(CLUSTERCTL) $(CONTROLLER_GEN) $(TILT) $(KIND) $(KUTTL) $(CHAINSAW) $(ENVTEST) $(HUSKY) $(NILAWAY) $(GOVULNC)
>>>>>>> 4c79ecb4

.PHONY: kustomize
kustomize: $(KUSTOMIZE) ## Download kustomize locally if necessary.
$(KUSTOMIZE): $(LOCALBIN)
	GOBIN=$(LOCALBIN) GO111MODULE=on go install sigs.k8s.io/kustomize/kustomize/v5@$(KUSTOMIZE_VERSION)

.PHONY: ctlptl
ctlptl: $(CTLPTL) ## Download ctlptl locally if necessary.
$(CTLPTL): $(LOCALBIN)
	GOBIN=$(LOCALBIN) go install github.com/tilt-dev/ctlptl/cmd/ctlptl@$(CTLPTL_VERSION)

.PHONY: clusterctl
clusterctl: $(CLUSTERCTL) ## Download clusterctl locally if necessary.
$(CLUSTERCTL): $(LOCALBIN)
	curl -fsSL https://github.com/kubernetes-sigs/cluster-api/releases/download/$(CLUSTERCTL_VERSION)/clusterctl-$(OS)-$(ARCH_SHORT) -o $(CLUSTERCTL)
	chmod +x $(CLUSTERCTL)

.PHONY: controller-gen
controller-gen: $(CONTROLLER_GEN) ## Download controller-gen locally if necessary.
$(CONTROLLER_GEN): $(LOCALBIN)
	GOBIN=$(CACHE_BIN) go install sigs.k8s.io/controller-tools/cmd/controller-gen@$(CONTROLLER_TOOLS_VERSION)


.PHONY: tilt
tilt: $(TILT) ## Download tilt locally if necessary.
$(TILT): $(LOCALBIN)
	TILT_OS=$(OS); \
	if [ $$TILT_OS = "darwin" ]; then \
		TILT_OS=mac; \
	fi; \
	curl -fsSL https://github.com/tilt-dev/tilt/releases/download/v$(TILT_VERSION)/tilt.$(TILT_VERSION).$$TILT_OS.$(ARCH).tar.gz | tar -xzvm -C $(LOCALBIN) tilt

.PHONY: kind
kind: $(KIND) ## Download kind locally if necessary.
$(KIND): $(LOCALBIN)
	curl -Lso $(KIND) https://github.com/kubernetes-sigs/kind/releases/download/v$(KIND_VERSION)/kind-$(OS)-$(ARCH_SHORT)
	chmod +x $(KIND)

.PHONY: kuttl
kuttl: $(KUTTL) ## Download kuttl locally if necessary.
$(KUTTL): $(LOCALBIN)
	curl -Lso $(KUTTL) https://github.com/kudobuilder/kuttl/releases/download/v$(KUTTL_VERSION)/kubectl-kuttl_$(KUTTL_VERSION)_$(OS)_$(ARCH)
	chmod +x $(KUTTL)

.PHONY: chainsaw
chainsaw: $(CHAINSAW) ## Download chainsaw locally if necessary.
$(CHAINSAW): $(CACHE_BIN)
	GOBIN=$(CACHE_BIN) go install github.com/kyverno/chainsaw@$(CHAINSAW_VERSION)

.PHONY: envtest
envtest: $(ENVTEST) ## Download setup-envtest locally if necessary.
$(ENVTEST): $(LOCALBIN)
	GOBIN=$(CACHE_BIN) go install sigs.k8s.io/controller-runtime/tools/setup-envtest@latest

.PHONY: husky
husky: $(HUSKY) ## Download husky locally if necessary.
	@echo Execute install command to enable git hooks: ./bin/husky install
	@echo Set any value for SKIP_GIT_PUSH_HOOK env variable to skip git hook execution.
$(HUSKY): $(LOCALBIN)
	GOBIN=$(LOCALBIN) go install github.com/automation-co/husky@$(HUSKY_VERSION)

.PHONY: nilaway
nilaway: $(NILAWAY) ## Download nilaway locally if necessary.
$(NILAWAY): $(LOCALBIN)
	GOBIN=$(LOCALBIN) go install go.uber.org/nilaway/cmd/nilaway@$(NILAWAY_VERSION)

.PHONY: govulncheck
govulncheck: $(GOVULNC) ## Download govulncheck locally if necessary.
$(GOVULNC): $(LOCALBIN)
	GOBIN=$(LOCALBIN) go install golang.org/x/vuln/cmd/govulncheck@$(GOVULNC_VERSION)

.PHONY: mockgen
mockgen: $(MOCKGEN) ## Download mockgen locally if necessary.
$(MOCKGEN): $(LOCALBIN)
	GOBIN=$(LOCALBIN) go install go.uber.org/mock/mockgen@$(MOCKGEN_VERSION)<|MERGE_RESOLUTION|>--- conflicted
+++ resolved
@@ -321,11 +321,7 @@
 MOCKGEN_VERSION          ?= v0.4.0
 
 .PHONY: tools
-<<<<<<< HEAD
-tools: $(KUSTOMIZE) $(CTLPTL) $(CLUSTERCTL) $(CONTROLLER_GEN) $(TILT) $(KIND) $(KUTTL) $(ENVTEST) $(HUSKY) $(NILAWAY) $(GOVULNC) $(MOCKGEN)
-=======
-tools: $(KUSTOMIZE) $(CTLPTL) $(CLUSTERCTL) $(CONTROLLER_GEN) $(TILT) $(KIND) $(KUTTL) $(CHAINSAW) $(ENVTEST) $(HUSKY) $(NILAWAY) $(GOVULNC)
->>>>>>> 4c79ecb4
+tools: $(KUSTOMIZE) $(CTLPTL) $(CLUSTERCTL) $(CONTROLLER_GEN) $(TILT) $(KIND) $(KUTTL) $(CHAINSAW) $(ENVTEST) $(HUSKY) $(NILAWAY) $(GOVULNC) $(MOCKGEN)
 
 .PHONY: kustomize
 kustomize: $(KUSTOMIZE) ## Download kustomize locally if necessary.
