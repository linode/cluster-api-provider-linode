--- conflicted
+++ resolved
@@ -412,15 +412,11 @@
 
 # renovate: datasource=go depName=k8s.io/code-generator
 CONVERSION_GEN_VERSION   ?= v0.34.1
-<<<<<<< HEAD
 
 # renovate: datasource=github-tags depName=golangci/golangci-lint
-GOLANGCI_LINT_VERSION    ?= v2.5.0
+GOLANGCI_LINT_VERSION    ?= v2.7.2
 
 # renovate: datasource=github-tags depName=securego/gosec
-=======
-GOLANGCI_LINT_VERSION    ?= v2.7.2
->>>>>>> 59e0bafa
 GOSEC_VERSION            ?= 2.22.10
 
 .PHONY: tools
