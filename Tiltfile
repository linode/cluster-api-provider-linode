--- conflicted
+++ resolved
@@ -31,18 +31,4 @@
        "cluster-api-provider-linode-proxy-rolebinding:clusterrolebinding",
        "%s:secret" % token_secret_name
    ]
-<<<<<<< HEAD
-)
-
-k8s_attach("caaph-controller-manager", "deployment.apps/caaph-controller-manager", namespace="caaph-system")
-
-k8s_yaml("./templates/addons/cilium-helm.yaml")
-k8s_resource(
-    new_name="addon-cilium-helm",
-    objects=[
-        "cilium:helmchartproxy"
-    ],
-    resource_deps=["capi-controller-manager", "caaph-controller-manager"]
-=======
->>>>>>> bd2dacf3
 )